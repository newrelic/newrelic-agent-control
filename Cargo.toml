[package]
name = "newrelic_super_agent"
description = "New Relic Super Agent Limited Preview"
version = "0.5.3"
edition = "2021"
authors = ["The New Relic Core Agent & Open Standards (CAOS) Team"]
publish = false

# See more keys and their definitions at https://doc.rust-lang.org/cargo/reference/manifest.html

[dependencies]
clap = { version = "4.4.3", features = ["derive"] }
serde = { version = "1.0.188", features = ["derive"] }
thiserror = "1.0.47"
nix = { version = "0.27.1", features = ["signal", "user", "hostname"] }
log = { version = "0.4.20", features = ["kv_unstable"] }
tracing-subscriber = { version = "0.3.17", features = ["env-filter"] }
tracing = "0.1.37"
ctrlc = { version = "3.4.0", features = ["termination"] }
serde_yaml = "0.9.25"
regex = "1.9.3"
opamp-client = { git = "ssh://git@github.com/newrelic/opamp-rs.git", tag = "0.0.7" }
futures = "0.3.28"
async-trait = "0.1.71"
tokio = "1.32.0"
ulid = { version = "1.0.1", features = ["serde"] }
openssl = { version = "0.10.57", features = ["vendored"] }
aquamarine = "0.3.2"
duration-str = "0.7.0"

# OnHost subagent dependencies
# IMPORTANT: All onhost only deps needs to be `optional = true` so they won't be compiled by default

# K8S subagent dependencies
# IMPORTANT: All k8s only deps needs to be `optional = true` so they won't be compiled by default
kube = { version = "0.86.0", default-features = false, features = [
  "client",
  "openssl-tls",
  "runtime",
  "derive",
], optional = true }
k8s-openapi = { version = "0.20.0", features = ["latest"], optional = true }
tower = { version = "0.4.13", features = [], optional = true }
hyper = { version = "0.14.27", optional = true }
<<<<<<< HEAD
crossbeam = "0.8.2"
=======
either = { version = "1.9.0", optional = true }
>>>>>>> e995fb0e

[dev-dependencies]
assert_cmd = "2.0.12"
assert_fs = "1.0.13"
bollard = "0.15.0"
predicates = "3.0.3"
tower-test = "0.4.0"
http = "0.2.9"
tempfile = "3.8.0"
mockall = "0.11.4"
schemars = "0.8.15"
serde_json = "1.0.108"
assert_matches = "1.5.0"
mockall_double = "0.3.0"
tracing-test = "0.2.4"


[[test]]
name = "k8s"
path = "test/k8s/mod.rs"
required-features = ["k8s"]


[[test]]
name = "on_host"
path = "test/on_host/mod.rs"
required-features = ["onhost"]

[[bin]]
name = "newrelic-super-agent"
path = "src/bin/main.rs"


[features]
onhost = []
k8s = ["dep:kube", "dep:k8s-openapi", "dep:tower", "dep:hyper", "dep:either"]
# feature ci allows calling --all-features (needed on the test pipelines) and not failing to compile
ci = []<|MERGE_RESOLUTION|>--- conflicted
+++ resolved
@@ -42,11 +42,8 @@
 k8s-openapi = { version = "0.20.0", features = ["latest"], optional = true }
 tower = { version = "0.4.13", features = [], optional = true }
 hyper = { version = "0.14.27", optional = true }
-<<<<<<< HEAD
 crossbeam = "0.8.2"
-=======
 either = { version = "1.9.0", optional = true }
->>>>>>> e995fb0e
 
 [dev-dependencies]
 assert_cmd = "2.0.12"
