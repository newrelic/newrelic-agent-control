[package]
name = "newrelic_super_agent"
description = "New Relic Super Agent Limited Preview"
version = "0.5.1"
edition = "2021"
authors = ["The New Relic Core Agent & Open Standards (CAOS) Team"]
publish = false

# See more keys and their definitions at https://doc.rust-lang.org/cargo/reference/manifest.html

[dependencies]
clap = { version = "4.4.3", features = ["derive"] }
serde = { version = "1.0.188", features = ["derive"] }
thiserror = "1.0.47"
nix = { version = "0.27.1", features = ["signal", "user", "hostname"] }
log = { version = "0.4.20", features = ["kv_unstable"] }
tracing-subscriber = { version = "0.3.17", features = ["env-filter"] }
tracing = "0.1.37"
ctrlc = { version = "3.4.0", features = ["termination"] }
serde_yaml = "0.9.25"
regex = "1.9.3"
opamp-client = { git = "ssh://git@github.com/newrelic/opamp-rs.git", tag = "0.0.7"}
futures = "0.3.28"
async-trait = "0.1.71"
tokio = "1.32.0"
ulid = { version = "1.0.1", features = ["serde"] }
openssl = { version = "0.10.57", features = ["vendored"] }
aquamarine = "0.3.2"
duration-str = "0.7.0"

# OnHost subagent dependencies
# IMPORTANT: All onhost only deps needs to be `optional = true` so they won't be compiled by default

# K8S subagent dependencies
# IMPORTANT: All k8s only deps needs to be `optional = true` so they won't be compiled by default
kube = { version = "0.86.0", default-features = false, features = [
  "client",
  "openssl-tls",
  "runtime",
  "derive",
], optional = true }
k8s-openapi = { version = "0.20.0", features = ["latest"], optional = true }
tower = { version = "0.4.13", features = [], optional = true }
hyper = { version = "0.14.27", optional = true }
<<<<<<< HEAD
=======
mockall = { version = "0.11.4", optional = true }
>>>>>>> 545f8a07

[dev-dependencies]
assert_cmd = "2.0.12"
assert_fs = "1.0.13"
bollard = "0.15.0"
predicates = "3.0.3"
tower-test = "0.4.0"
http = "0.2.9"
mockall_double = "0.3.0"
tempfile = "3.8.0"
mockall = "0.11.4"
schemars = "0.8.15"
serde_json = "1.0.108"
assert_matches = "1.5.0"


[[test]]
name = "k8s"
path = "test/k8s/mod.rs"
required-features = ["k8s"]


[[test]]
name = "on_host"
path = "test/on_host/mod.rs"
required-features = ["onhost"]

[[bin]]
name = "newrelic-super-agent"
path = "src/bin/main.rs"


[features]
onhost = []
k8s = ["dep:kube", "dep:k8s-openapi", "dep:tower", "dep:hyper"]
# feature ci allows calling --all-features (needed on the test pipelines) and not failing to compile
ci = []<|MERGE_RESOLUTION|>--- conflicted
+++ resolved
@@ -42,10 +42,6 @@
 k8s-openapi = { version = "0.20.0", features = ["latest"], optional = true }
 tower = { version = "0.4.13", features = [], optional = true }
 hyper = { version = "0.14.27", optional = true }
-<<<<<<< HEAD
-=======
-mockall = { version = "0.11.4", optional = true }
->>>>>>> 545f8a07
 
 [dev-dependencies]
 assert_cmd = "2.0.12"
