--- conflicted
+++ resolved
@@ -22,13 +22,8 @@
 
 
 [dev-dependencies]
-<<<<<<< HEAD
 serde_yaml = "0.9.25"
-assert_cmd = "2.0.11"
-=======
-serde_yaml = "0.9.21"
 assert_cmd = "2.0.12"
->>>>>>> b8e6315d
 assert_fs = "1.0.13"
 predicates = "3.0.3"
 
