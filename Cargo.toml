--- conflicted
+++ resolved
@@ -6,83 +6,6 @@
     "resource-detection",
 ]
 
-<<<<<<< HEAD
-[dependencies]
-clap = { version = "4.4.3", features = ["derive"] }
-serde = { version = "1.0.188", features = ["derive"] }
-thiserror = "1.0.47"
-nix = { version = "0.27.1", features = ["signal", "user", "hostname"] }
-log = { version = "0.4.20", features = ["kv_unstable"] }
-tracing-subscriber = { version = "0.3.17", features = ["env-filter"] }
-tracing = "0.1.37"
-ctrlc = { version = "3.4.0", features = ["termination"] }
-serde_yaml = "0.9.25"
-regex = "1.9.3"
-opamp-client = { git = "ssh://git@github.com/newrelic/opamp-rs.git", tag = "0.0.7" }
-futures = "0.3.28"
-async-trait = "0.1.71"
-tokio = "1.32.0"
-ulid = { version = "1.0.1", features = ["serde"] }
-openssl = { version = "0.10.57", features = ["vendored"] }
-aquamarine = "0.3.2"
-duration-str = "0.7.0"
-
-# OnHost subagent dependencies
-# IMPORTANT: All onhost only deps needs to be `optional = true` so they won't be compiled by default
-
-# K8S subagent dependencies
-# IMPORTANT: All k8s only deps needs to be `optional = true` so they won't be compiled by default
-kube = { version = "0.86.0", default-features = false, features = [
-  "client",
-  "openssl-tls",
-  "runtime",
-  "derive",
-], optional = true }
-k8s-openapi = { version = "0.20.0", features = ["latest"], optional = true }
-tower = { version = "0.4.13", features = [], optional = true }
-hyper = { version = "0.14.27", optional = true }
-crossbeam = "0.8.2"
-either = { version = "1.9.0", optional = true }
-
-[dev-dependencies]
-assert_cmd = "2.0.12"
-assert_fs = "1.0.13"
-bollard = "0.15.0"
-predicates = "3.0.3"
-tower-test = "0.4.0"
-http = "0.2.9"
-tempfile = "3.8.0"
-mockall = "0.11.4"
-schemars = "0.8.15"
-serde_json = "1.0.108"
-assert_matches = "1.5.0"
-mockall_double = "0.3.0"
-tracing-test = "0.2.4"
-
-
-[[test]]
-name = "k8s"
-path = "test/k8s/mod.rs"
-required-features = ["k8s"]
-
-
-[[test]]
-name = "on_host"
-path = "test/on_host/mod.rs"
-required-features = ["onhost"]
-
-[[bin]]
-name = "newrelic-super-agent"
-path = "src/bin/main.rs"
-
-
-[features]
-onhost = []
-k8s = ["dep:kube", "dep:k8s-openapi", "dep:tower", "dep:hyper", "dep:either"]
-# feature ci allows calling --all-features (needed on the test pipelines) and not failing to compile
-ci = []
-=======
 exclude = [
     "license", # Rust tool that checks used third party licenses
-]
->>>>>>> d9a5baa3
+]