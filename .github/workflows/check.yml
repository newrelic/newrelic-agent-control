permissions:
  contents: read
on:
  pull_request:
  push:
    branches:
      - main
concurrency:
  group: ${{ github.workflow }}-${{ github.head_ref || github.run_id }}
  cancel-in-progress: true

name: checks
jobs:
  codespell:
    name: codespell
    runs-on: ubuntu-latest
    timeout-minutes: 5
    steps:
      - uses: actions/checkout@v3
      - name: Codespell test
        uses: codespell-project/actions-codespell@94259cd8be02ad2903ba34a22d9c13de21a74461
  fmt:
    runs-on: ubuntu-latest
    name: stable / fmt
    steps:
      - uses: actions/checkout@v3
        with:
          submodules: true
      - name: Install stable
        uses: dtolnay/rust-toolchain@4f366e621dc8fa63f557ca04b8f4361824a35a45
        with:
          components: rustfmt
      - name: cargo fmt --check
        run: cargo fmt --check
  clippy:
    runs-on: ubuntu-latest
    name: ${{ matrix.toolchain }} / clippy
    permissions:
      contents: read
      checks: write
    strategy:
      fail-fast: false
      matrix:
        toolchain: [stable, beta]
    steps:
      - uses: actions/checkout@v3
        with:
          submodules: true
      - name: Install ${{ matrix.toolchain }}
        uses: dtolnay/rust-toolchain@4f366e621dc8fa63f557ca04b8f4361824a35a45
        with:
          toolchain: ${{ matrix.toolchain }}
          components: clippy
      - name: cargo clippy
        uses: actions-rs/clippy-check@v1
        with:
          token: ${{ secrets.GITHUB_TOKEN }}
          args: -- -D clippy::all
  doc:
    runs-on: ubuntu-latest
    name: stable / doc
    steps:
      - uses: actions/checkout@v3
        with:
          submodules: true
      - name: Install nightly
<<<<<<< HEAD
        uses: dtolnay/rust-toolchain@4f366e621dc8fa63f557ca04b8f4361824a35a45
=======
        uses: dtolnay/rust-toolchain@stable
>>>>>>> 7404800b
      - name: cargo doc
        run: cargo doc --no-deps --all-features
        env:
          RUSTDOCFLAGS: --cfg docsrs
  msrv:
    runs-on: ubuntu-latest
    strategy:
      matrix:
        msrv: [1.70.0]
    name: ubuntu / ${{ matrix.msrv }}
    steps:
      - uses: actions/checkout@v3
        with:
          submodules: true
      - name: Install ${{ matrix.msrv }}
        uses: dtolnay/rust-toolchain@4f366e621dc8fa63f557ca04b8f4361824a35a45
        with:
          toolchain: ${{ matrix.msrv }}
      - name: cargo +${{ matrix.msrv }} check
        run: cargo check

  licenses:
    name: Validate third party libraries
    runs-on: ubuntu-latest
    steps:
      - name: Checkout
        uses: actions/checkout@v3
        with:
          fetch-depth: 0

      - name: cargo deny check
        run: cargo install --locked cargo-deny && cargo deny check

      - name: Ensure that third party notices is up to date
        run: make -C license third-party-notices-check<|MERGE_RESOLUTION|>--- conflicted
+++ resolved
@@ -64,11 +64,7 @@
         with:
           submodules: true
       - name: Install nightly
-<<<<<<< HEAD
         uses: dtolnay/rust-toolchain@4f366e621dc8fa63f557ca04b8f4361824a35a45
-=======
-        uses: dtolnay/rust-toolchain@stable
->>>>>>> 7404800b
       - name: cargo doc
         run: cargo doc --no-deps --all-features
         env:
