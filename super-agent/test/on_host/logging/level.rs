use assert_cmd::Command;
use predicates::prelude::predicate;
use std::{path::Path, time::Duration};
use tempfile::TempDir;

const EMPTY_CONFIG: &str = "# Empty config";
const DEBUG_LEVEL_CONFIG: &str = "log:\n  level: debug";
pub(super) const TIME_FORMAT: &str = r".*(\d{4}-\d{2}-\d{2}T\d{2}:\d{2}:\d{2}).*";

fn cmd_with_config_file(file_path: &Path) -> Command {
    let mut cmd = Command::cargo_bin("newrelic-super-agent").unwrap();
    cmd.arg("--config").arg(file_path);
    // cmd_assert is not made for long running programs, so we kill it anyway after 1 second
    cmd.timeout(Duration::from_secs(2));
    cmd
}

#[test]
fn default_log_level_no_root() {
    let dir = TempDir::new().unwrap();
    let config_path = dir.path().join("super_agent.yaml");
    std::fs::write(&config_path, EMPTY_CONFIG).unwrap();

    let mut cmd = cmd_with_config_file(&config_path);
    // Expecting to fail as non_root
    cmd.assert()
        .failure()
        .stdout(
            predicate::str::is_match(
<<<<<<< HEAD
                TIME_FORMAT.to_owned() + "INFO.*Starting NewRelic Super Agent",
            )
            .unwrap(),
        )
        .stdout(
            predicate::str::is_match(TIME_FORMAT.to_owned() + "ERROR.*Program must run as root")
=======
                r".*(\d{4}-\d{2}-\d{2}T\d{2}:\d{2}:\d{2}).*INFO.*New Relic Super Agent Version: .*, Rust Version: .*, GitCommit: .*, BuildDate: .*",
            )
                .unwrap(),
        )
        .stdout(
            predicate::str::is_match(
                r".*(\d{4}-\d{2}-\d{2}T\d{2}:\d{2}:\d{2}).*ERROR.*Program must run as root",
            )
>>>>>>> 374dd92b
                .unwrap(),
        );
}

#[test]
fn default_log_level_as_root() {
    let dir = TempDir::new().unwrap();
    let config_path = dir.path().join("super_agent.yaml");
    std::fs::write(&config_path, EMPTY_CONFIG).unwrap();

    let mut cmd = cmd_with_config_file(&config_path);
    // Expecting to fail as non_root
    cmd.assert()
        .failure()
        .stdout(
            predicate::str::is_match(
<<<<<<< HEAD
                TIME_FORMAT.to_owned() + "INFO.*Starting NewRelic Super Agent",
            )
            .unwrap(),
        )
        .stdout(
            predicate::str::is_match(
                TIME_FORMAT.to_owned() + "INFO.*Starting the supervisor group",
=======
                r".*(\d{4}-\d{2}-\d{2}T\d{2}:\d{2}:\d{2}).*INFO.*New Relic Super Agent Version: .*, Rust Version: .*, GitCommit: .*, BuildDate: .*",
            )
                .unwrap(),
        )
        .stdout(
            predicate::str::is_match(
                r".*(\d{4}-\d{2}-\d{2}T\d{2}:\d{2}:\d{2}).*INFO.*Starting the super agent",
            )
                .unwrap(),
        )
        .stdout(
            predicate::str::is_match(
                r".*(\d{4}-\d{2}-\d{2}T\d{2}:\d{2}:\d{2}).*INFO.*Starting the supervisor group",
>>>>>>> 374dd92b
            )
                .unwrap(),
        );
}

#[test]
fn debug_log_level_no_root() {
    let dir = TempDir::new().unwrap();
    let config_path = dir.path().join("super_agent.yaml");
    std::fs::write(&config_path, DEBUG_LEVEL_CONFIG).unwrap();

    let mut cmd = cmd_with_config_file(&config_path);

    // Expecting to fail as non_root
    cmd.assert()
        .failure()
        .stdout(
            predicate::str::is_match(
                TIME_FORMAT.to_owned() + "DEBUG.*Logging initialized successfully",
            )
            .unwrap(),
        )
        .stdout(
<<<<<<< HEAD
            predicate::str::is_match(TIME_FORMAT.to_owned() + "DEBUG.*Creating the signal handler")
                .unwrap(),
        )
        .stdout(
            predicate::str::is_match(TIME_FORMAT.to_owned() + "DEBUG.*Creating the global context")
                .unwrap(),
=======
            predicate::str::is_match(
                r".*(\d{4}-\d{2}-\d{2}T\d{2}:\d{2}:\d{2}).*DEBUG.*Creating the signal handler",
            )
            .unwrap(),
        )
        .stdout(
            predicate::str::is_match(
                r".*(\d{4}-\d{2}-\d{2}T\d{2}:\d{2}:\d{2}).*DEBUG.*Creating the global context",
            )
            .unwrap(),
>>>>>>> 374dd92b
        )
        .stdout(
            predicate::str::is_match(TIME_FORMAT.to_owned() + "ERROR.*Program must run as root")
                .unwrap(),
        );
}

#[test]
fn debug_log_level_as_root() {
    let dir = TempDir::new().unwrap();
    let config_path = dir.path().join("super_agent.yaml");
    std::fs::write(&config_path, DEBUG_LEVEL_CONFIG).unwrap();

    let mut cmd = cmd_with_config_file(&config_path);

    // Expecting to fail as non_root
    cmd.assert()
        .failure()
        .stdout(
            predicate::str::is_match(
                TIME_FORMAT.to_owned() + "DEBUG.*Logging initialized successfully",
            )
            .unwrap(),
        )
        .stdout(
<<<<<<< HEAD
            predicate::str::is_match(TIME_FORMAT.to_owned() + "DEBUG.*Creating the signal handler")
                .unwrap(),
        )
        .stdout(
            predicate::str::is_match(TIME_FORMAT.to_owned() + "DEBUG.*Creating the global context")
                .unwrap(),
=======
            predicate::str::is_match(
                r".*(\d{4}-\d{2}-\d{2}T\d{2}:\d{2}:\d{2}).*DEBUG.*Creating the signal handler",
            )
            .unwrap(),
        )
        .stdout(
            predicate::str::is_match(
                r".*(\d{4}-\d{2}-\d{2}T\d{2}:\d{2}:\d{2}).*DEBUG.*Creating the global context",
            )
            .unwrap(),
>>>>>>> 374dd92b
        )
        .stdout(
            predicate::str::is_match(
                TIME_FORMAT.to_owned() + "INFO.*Starting NewRelic Super Agent",
            )
            .unwrap(),
        )
        .stdout(
            predicate::str::is_match(
                TIME_FORMAT.to_owned() + "INFO.*Starting the supervisor group",
            )
            .unwrap(),
        );
}<|MERGE_RESOLUTION|>--- conflicted
+++ resolved
@@ -27,23 +27,14 @@
         .failure()
         .stdout(
             predicate::str::is_match(
-<<<<<<< HEAD
-                TIME_FORMAT.to_owned() + "INFO.*Starting NewRelic Super Agent",
-            )
-            .unwrap(),
-        )
-        .stdout(
-            predicate::str::is_match(TIME_FORMAT.to_owned() + "ERROR.*Program must run as root")
-=======
-                r".*(\d{4}-\d{2}-\d{2}T\d{2}:\d{2}:\d{2}).*INFO.*New Relic Super Agent Version: .*, Rust Version: .*, GitCommit: .*, BuildDate: .*",
+                TIME_FORMAT.to_owned() + "INFO.*New Relic Super Agent Version: .*, Rust Version: .*, GitCommit: .*, BuildDate: .*",
             )
                 .unwrap(),
         )
         .stdout(
             predicate::str::is_match(
-                r".*(\d{4}-\d{2}-\d{2}T\d{2}:\d{2}:\d{2}).*ERROR.*Program must run as root",
+                TIME_FORMAT.to_owned() + "ERROR.*Program must run as root",
             )
->>>>>>> 374dd92b
                 .unwrap(),
         );
 }
@@ -60,29 +51,19 @@
         .failure()
         .stdout(
             predicate::str::is_match(
-<<<<<<< HEAD
-                TIME_FORMAT.to_owned() + "INFO.*Starting NewRelic Super Agent",
-            )
-            .unwrap(),
-        )
-        .stdout(
-            predicate::str::is_match(
-                TIME_FORMAT.to_owned() + "INFO.*Starting the supervisor group",
-=======
-                r".*(\d{4}-\d{2}-\d{2}T\d{2}:\d{2}:\d{2}).*INFO.*New Relic Super Agent Version: .*, Rust Version: .*, GitCommit: .*, BuildDate: .*",
+                TIME_FORMAT.to_owned() + "INFO.*New Relic Super Agent Version: .*, Rust Version: .*, GitCommit: .*, BuildDate: .*",
             )
                 .unwrap(),
         )
         .stdout(
             predicate::str::is_match(
-                r".*(\d{4}-\d{2}-\d{2}T\d{2}:\d{2}:\d{2}).*INFO.*Starting the super agent",
+                TIME_FORMAT.to_owned() + "INFO.*Starting the super agent",
             )
                 .unwrap(),
         )
         .stdout(
             predicate::str::is_match(
-                r".*(\d{4}-\d{2}-\d{2}T\d{2}:\d{2}:\d{2}).*INFO.*Starting the supervisor group",
->>>>>>> 374dd92b
+                TIME_FORMAT.to_owned() + "INFO.*Starting the supervisor group",
             )
                 .unwrap(),
         );
@@ -106,25 +87,12 @@
             .unwrap(),
         )
         .stdout(
-<<<<<<< HEAD
             predicate::str::is_match(TIME_FORMAT.to_owned() + "DEBUG.*Creating the signal handler")
                 .unwrap(),
         )
         .stdout(
             predicate::str::is_match(TIME_FORMAT.to_owned() + "DEBUG.*Creating the global context")
                 .unwrap(),
-=======
-            predicate::str::is_match(
-                r".*(\d{4}-\d{2}-\d{2}T\d{2}:\d{2}:\d{2}).*DEBUG.*Creating the signal handler",
-            )
-            .unwrap(),
-        )
-        .stdout(
-            predicate::str::is_match(
-                r".*(\d{4}-\d{2}-\d{2}T\d{2}:\d{2}:\d{2}).*DEBUG.*Creating the global context",
-            )
-            .unwrap(),
->>>>>>> 374dd92b
         )
         .stdout(
             predicate::str::is_match(TIME_FORMAT.to_owned() + "ERROR.*Program must run as root")
@@ -150,25 +118,12 @@
             .unwrap(),
         )
         .stdout(
-<<<<<<< HEAD
             predicate::str::is_match(TIME_FORMAT.to_owned() + "DEBUG.*Creating the signal handler")
                 .unwrap(),
         )
         .stdout(
             predicate::str::is_match(TIME_FORMAT.to_owned() + "DEBUG.*Creating the global context")
                 .unwrap(),
-=======
-            predicate::str::is_match(
-                r".*(\d{4}-\d{2}-\d{2}T\d{2}:\d{2}:\d{2}).*DEBUG.*Creating the signal handler",
-            )
-            .unwrap(),
-        )
-        .stdout(
-            predicate::str::is_match(
-                r".*(\d{4}-\d{2}-\d{2}T\d{2}:\d{2}:\d{2}).*DEBUG.*Creating the global context",
-            )
-            .unwrap(),
->>>>>>> 374dd92b
         )
         .stdout(
             predicate::str::is_match(
@@ -177,6 +132,18 @@
             .unwrap(),
         )
         .stdout(
+            predicate::str::is_match(TIME_FORMAT.to_owned() + "DEBUG.*Creating the signal handler")
+                .unwrap(),
+        )
+        .stdout(
+            predicate::str::is_match(TIME_FORMAT.to_owned() + "DEBUG.*Creating the global context")
+                .unwrap(),
+        )
+        .stdout(
+            predicate::str::is_match(TIME_FORMAT.to_owned() + "INFO.*Starting the super agent")
+                .unwrap(),
+        )
+        .stdout(
             predicate::str::is_match(
                 TIME_FORMAT.to_owned() + "INFO.*Starting the supervisor group",
             )
