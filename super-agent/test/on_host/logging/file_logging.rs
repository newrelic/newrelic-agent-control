--- conflicted
+++ resolved
@@ -44,23 +44,14 @@
         .failure()
         .stdout(
             predicate::str::is_match(
-<<<<<<< HEAD
-                TIME_FORMAT.to_owned() + "INFO.*Starting NewRelic Super Agent",
-            )
-            .unwrap(),
-        )
-        .stdout(
-            predicate::str::is_match(TIME_FORMAT.to_owned() + "ERROR.*Program must run as root")
-=======
-                r".*(\d{4}-\d{2}-\d{2}T\d{2}:\d{2}:\d{2}).*INFO.*New Relic Super Agent Version: .*, Rust Version: .*, GitCommit: .*, BuildDate: .*",
+                TIME_FORMAT.to_owned() + "INFO.*New Relic Super Agent Version: .*, Rust Version: .*, GitCommit: .*, BuildDate: .*",
             )
                 .unwrap(),
         )
         .stdout(
             predicate::str::is_match(
-                r".*(\d{4}-\d{2}-\d{2}T\d{2}:\d{2}:\d{2}).*ERROR.*Program must run as root",
+                TIME_FORMAT.to_owned() + "ERROR.*Program must run as root",
             )
->>>>>>> 374dd92b
                 .unwrap(),
         );
 
@@ -82,10 +73,6 @@
         actual.push_str(&std::fs::read_to_string(file.path()).unwrap());
     }
 
-<<<<<<< HEAD
-    assert!(actual.contains("INFO Starting NewRelic Super Agent"));
-=======
->>>>>>> 374dd92b
     assert!(actual.contains("ERROR Program must run as root"));
 }
 
@@ -106,27 +93,15 @@
     cmd.assert()
         .failure()
         .stdout(
-<<<<<<< HEAD
-            predicate::str::is_match(TIME_FORMAT.to_owned() + "INFO.*Creating the signal handler")
-                .unwrap(),
-        )
-        .stdout(
-            predicate::str::is_match(TIME_FORMAT.to_owned() + "INFO.*Creating the global context")
-                .unwrap(),
-        )
-        .stdout(
-            predicate::str::is_match(TIME_FORMAT.to_owned() + "INFO.*Starting the super agent")
-=======
             predicate::str::is_match(
-                r".*(\d{4}-\d{2}-\d{2}T\d{2}:\d{2}:\d{2}).*INFO.*New Relic Super Agent Version: .*, Rust Version: .*, GitCommit: .*, BuildDate: .*",
+                TIME_FORMAT.to_owned() + "INFO.*New Relic Super Agent Version: .*, Rust Version: .*, GitCommit: .*, BuildDate: .*",
             )
                 .unwrap(),
         )
         .stdout(
             predicate::str::is_match(
-                r".*(\d{4}-\d{2}-\d{2}T\d{2}:\d{2}:\d{2}).*INFO.*Starting the super agent",
+                TIME_FORMAT.to_owned() + "INFO.*Starting the super agent",
             )
->>>>>>> 374dd92b
                 .unwrap(),
         )
         .stdout(
