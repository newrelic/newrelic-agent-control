[package]
name = "newrelic_super_agent"
description = "New Relic Super Agent Limited Preview"
version = "0.7.0"
edition = "2021"
authors = ["The New Relic Core Agent & Open Standards (CAOS) Team"]
publish = false
default-run = "newrelic-super-agent"

# See more keys and their definitions at https://doc.rust-lang.org/cargo/reference/manifest.html

[dependencies]
clap = { workspace = true, features = ["derive"] }
serde = { workspace = true, features = ["derive"] }
thiserror = { workspace = true }
nix = { workspace = true, features = ["signal", "user", "hostname"] }
log = { workspace = true, features = ["kv_unstable"] }
tracing-subscriber = { workspace = true, features = ["env-filter"] }
tracing = { workspace = true }
ctrlc = { version = "3.4.0", features = ["termination"] }
serde_yaml = { workspace = true }
regex = { workspace = true }
<<<<<<< HEAD
opamp-client = { git = "ssh://git@github.com/newrelic/opamp-rs.git", branch = "build/remove-openssl-dep" }
futures = "0.3.28"
async-trait = "0.1.71"
tokio = "1.32.0"
ulid = { workspace = true, features = ["serde"] }
aquamarine = "0.3.2"
=======
opamp-client = { git = "ssh://git@github.com/newrelic/opamp-rs.git", tag = "0.0.10", features = ["sync-http"], default-features = false  }
futures = { version = "0.3.28", optional = true }
async-trait = { version = "0.1.71", optional = true }
tokio = { version = "1.32.0", optional = true, features = ["rt-multi-thread", "macros"] }
ulid = { workspace = true, features = ["serde"] }
>>>>>>> 31ec854f
duration-str = "0.7.0"
fs = { path = "../fs" }

# OnHost subagent dependencies
# IMPORTANT: All onhost only deps needs to be `optional = true` so they won't be compiled by default
resource-detection = { path = "../resource-detection" }

# K8S subagent dependencies
# IMPORTANT: All k8s only deps needs to be `optional = true` so they won't be compiled by default
kube = { version = "0.87.2", features = [
  "client",
  "runtime",
  "derive",
], optional = true }
k8s-openapi = { version = "0.20.0", features = ["latest"], optional = true }
either = { version = "1.9.0", optional = true }
crossbeam = { version = "0.8.3", features = ["crossbeam-channel"] }

[dev-dependencies]
assert_cmd = { workspace = true }
assert_fs = { workspace = true }
bollard = { workspace = true }
predicates = { workspace = true }
tower-test = { workspace = true }
http = { workspace = true }
hyper = { workspace = true }
tempfile = { workspace = true }
mockall = { workspace = true }
schemars = { workspace = true }
serde_json = { workspace = true }
assert_matches = { workspace = true }
mockall_double = { workspace = true }
tracing-test = { workspace = true }
fs = { path = "../fs", features = ["mocks"] }


[[test]]
name = "k8s"
path = "test/k8s/mod.rs"
required-features = ["k8s"]


[[test]]
name = "on_host"
path = "test/on_host/mod.rs"
required-features = ["onhost"]


[[bin]]
name = "newrelic-super-agent"
path = "src/bin/main.rs"

[features]
onhost = []
k8s = ["dep:kube", "dep:k8s-openapi", "dep:either", "dep:futures", "dep:async-trait", "dep:tokio"]
custom-local-path = []
# feature ci allows calling --all-features (needed on the test pipelines) and not failing to compile
ci = []<|MERGE_RESOLUTION|>--- conflicted
+++ resolved
@@ -20,20 +20,11 @@
 ctrlc = { version = "3.4.0", features = ["termination"] }
 serde_yaml = { workspace = true }
 regex = { workspace = true }
-<<<<<<< HEAD
-opamp-client = { git = "ssh://git@github.com/newrelic/opamp-rs.git", branch = "build/remove-openssl-dep" }
-futures = "0.3.28"
-async-trait = "0.1.71"
-tokio = "1.32.0"
-ulid = { workspace = true, features = ["serde"] }
-aquamarine = "0.3.2"
-=======
-opamp-client = { git = "ssh://git@github.com/newrelic/opamp-rs.git", tag = "0.0.10", features = ["sync-http"], default-features = false  }
+opamp-client = { git = "ssh://git@github.com/newrelic/opamp-rs.git", tag = "0.0.11", features = ["sync-http"], default-features = false  }
 futures = { version = "0.3.28", optional = true }
 async-trait = { version = "0.1.71", optional = true }
 tokio = { version = "1.32.0", optional = true, features = ["rt-multi-thread", "macros"] }
 ulid = { workspace = true, features = ["serde"] }
->>>>>>> 31ec854f
 duration-str = "0.7.0"
 fs = { path = "../fs" }
 
