use crate::config::persister::config_persister_file::FILE_PERMISSIONS;
use crate::config::super_agent_configs::AgentID;
use crate::super_agent::defaults::{REMOTE_AGENT_DATA_DIR, SUPER_AGENT_DATA_DIR};
use fs::directory_manager::{DirectoryManagementError, DirectoryManager, DirectoryManagerFs};
use fs::file_reader::{FileReader, FileReaderError};
use fs::writer_file::{FileWriter, WriteError};
use fs::LocalFile;
use serde::{Deserialize, Serialize};
use std::fs::Permissions;
#[cfg(target_family = "unix")]
use std::os::unix::fs::PermissionsExt;
use std::path::{Path, PathBuf};
use thiserror::Error;
use tracing::debug;

#[cfg(target_family = "unix")]
const DIRECTORY_PERMISSIONS: u32 = 0o700;

#[derive(Debug, Serialize, Deserialize, PartialEq, Clone, Hash, Eq)]
#[serde(rename_all = "snake_case")]
#[serde(tag = "state")]
enum ConfigState {
    Applying,
    Applied,
    Failed { error_message: String },
}

#[derive(Debug, Serialize, Deserialize, PartialEq, Clone, Hash, Eq)]
pub struct Hash {
    hash: String,
    #[serde(flatten)]
    state: ConfigState,
}

#[derive(Error, Debug)]
pub enum HashRepositoryError {
    #[error("file error: `{0}`")]
    SaveError(#[from] WriteError),

    #[error("serde error: `{0}`")]
    SerdeError(#[from] serde_yaml::Error),

    #[error("file reader error: `{0}`")]
    FileRead(#[from] FileReaderError),

    #[error("hash directory create error: `{0}`")]
    DirectoryCreateError(#[from] DirectoryManagementError),

    #[error("no path found")]
    WrongPath,
}

impl Hash {
    pub fn get(&self) -> String {
        self.hash.clone()
    }
    pub fn is_applied(&self) -> bool {
        self.state == ConfigState::Applied
    }

    pub fn is_applying(&self) -> bool {
        self.state == ConfigState::Applying
    }

    pub fn is_failed(&self) -> bool {
        // if let self.state = ConfigState::Failed(msg)
        matches!(&self.state, ConfigState::Failed { .. })
    }

    pub fn error_message(&self) -> Option<String> {
        match &self.state {
            ConfigState::Failed { error_message: msg } => Some(msg.clone()),
            _ => None,
        }
    }
}

impl Hash {
    pub fn new(hash: String) -> Self {
        Self {
            hash,
            state: ConfigState::Applying,
        }
    }
    pub fn apply(&mut self) {
        self.state = ConfigState::Applied;
    }

    // It is mandatory for a failed hash to have the error
    pub fn fail(&mut self, error_message: String) {
        self.state = ConfigState::Failed { error_message };
    }
}

pub trait HashRepository {
    fn save(&self, agent_id: &AgentID, hash: &Hash) -> Result<(), HashRepositoryError>;
    fn get(&self, agent_id: &AgentID) -> Result<Hash, HashRepositoryError>;
}

const HASH_FILE_NAME: &str = "hash.yaml";

pub struct HashRepositoryFile<F = LocalFile, D = DirectoryManagerFs>
where
    D: DirectoryManager,
    F: FileWriter + FileReader,
{
    file_rw: F,
    conf_path: PathBuf,
    directory_manager: D,
}

impl HashRepositoryFile<LocalFile, DirectoryManagerFs> {
    // HashGetterPersisterFile with default writer and reader
    // and config path
    fn new(data_dir: String) -> Self {
        HashRepositoryFile {
            file_rw: LocalFile,
            conf_path: PathBuf::from(data_dir),
            directory_manager: DirectoryManagerFs::default(),
        }
    }
}

impl Default for HashRepositoryFile {
    fn default() -> Self {
        HashRepositoryFile::new(SUPER_AGENT_DATA_DIR.to_string())
    }
}

impl<F, D> HashRepository for HashRepositoryFile<F, D>
where
    D: DirectoryManager,
    F: FileWriter + FileReader,
{
    fn save(&self, agent_id: &AgentID, hash: &Hash) -> Result<(), HashRepositoryError> {
        let mut conf_path = self.conf_path.clone();
        let hash_path = self.hash_file_path(agent_id, &mut conf_path);
        // Ensure the directory exists
        let mut hash_dir = PathBuf::from(hash_path);
        hash_dir.pop();
        self.directory_manager.create(
            hash_dir.as_path(),
            Permissions::from_mode(DIRECTORY_PERMISSIONS),
        )?;

        let writing_result = self.write(hash_path, serde_yaml::to_string(hash)?);
        Ok(writing_result?)
    }

    fn get(&self, agent_id: &AgentID) -> Result<Hash, HashRepositoryError> {
        let mut conf_path = self.conf_path.clone();
        let hash_path = self.hash_file_path(agent_id, &mut conf_path);
        debug!("Reading hash file at {}", hash_path.to_string_lossy());
        let contents = self.file_rw.read(hash_path)?;
        let result = serde_yaml::from_str(&contents);
        Ok(result?)
    }
}

impl HashRepositoryFile {
    pub fn new_sub_agent_repository() -> Self {
        HashRepositoryFile::new(REMOTE_AGENT_DATA_DIR.to_string())
    }
}

impl<F, D> HashRepositoryFile<F, D>
where
    D: DirectoryManager,
    F: FileWriter + FileReader,
{
    fn hash_file_path<'a>(&'a self, agent_id: &AgentID, path: &'a mut PathBuf) -> &Path {
        let hash_file = if agent_id.is_super_agent_id() {
            HASH_FILE_NAME.to_string()
        } else {
            format!("{}/{}", agent_id.get(), HASH_FILE_NAME)
        };
        path.push(hash_file);
        path
    }

    // Wrapper for linux with unix specific permissions
    #[cfg(target_family = "unix")]
    fn write(&self, path: &Path, content: String) -> Result<(), WriteError> {
        self.file_rw
            .write(path, content, Permissions::from_mode(FILE_PERMISSIONS))
    }
}

////////////////////////////////////////////////////////////////////////////////////
// TESTS
////////////////////////////////////////////////////////////////////////////////////
#[cfg(test)]
pub mod test {
    #[cfg(target_family = "unix")]
    use std::os::unix::fs::PermissionsExt;

    use super::{
        ConfigState, Hash, HashRepository, HashRepositoryError, HashRepositoryFile,
        DIRECTORY_PERMISSIONS,
    };
    use crate::config::persister::config_persister_file::FILE_PERMISSIONS;
    use crate::config::super_agent_configs::AgentID;
<<<<<<< HEAD
    use fs::directory_manager::mock::MockDirectoryManagerMock;
    use fs::directory_manager::DirectoryManager;
    use fs::file_reader::FileReader;
    use fs::mock::MockLocalFile;
    use fs::writer_file::FileWriter;
=======
    use crate::fs::directory_manager::test::MockDirectoryManagerMock;
    use crate::fs::directory_manager::DirectoryManager;
    use crate::fs::file_reader::MockFSFileReader;
    use crate::fs::writer_file::MockWriterFile;
    use crate::opamp::remote_config_hash::HASH_FILE_NAME;
>>>>>>> e8e1d8bc
    use mockall::{mock, predicate};
    use std::fs::Permissions;
    use std::path::PathBuf;

    impl Hash {
        pub fn applied(hash: String) -> Self {
            Self {
                hash,
                state: ConfigState::Applied,
            }
        }

        pub fn failed(hash: String, error_message: String) -> Self {
            Self {
                hash,
                state: ConfigState::Failed { error_message },
            }
        }
    }
    ////////////////////////////////////////////////////////////////////////////////////
    // Mock
    ////////////////////////////////////////////////////////////////////////////////////
    mock! {
        pub(crate) HashRepositoryMock {}

        impl HashRepository for HashRepositoryMock {

            fn save(&self, agent_id: &AgentID, hash:&Hash) -> Result<(), HashRepositoryError>;

            fn get(&self, agent_id: &AgentID) -> Result<Hash, HashRepositoryError>;
        }
    }

    impl MockHashRepositoryMock {
        pub fn should_get_hash(&mut self, agent_id: &AgentID, hash: Hash) {
            self.expect_get()
                .with(predicate::eq(agent_id.clone()))
                .once()
                .returning(move |_| Ok(hash.clone()));
        }
        pub fn should_save_hash(&mut self, agent_id: &AgentID, hash: &Hash) {
            self.expect_save()
                .with(predicate::eq(agent_id.clone()), predicate::eq(hash.clone()))
                .once()
                .returning(move |_, _| Ok(()));
        }
    }

    impl<F, D> HashRepositoryFile<F, D>
    where
        D: DirectoryManager,
        F: FileWriter + FileReader,
    {
        pub fn with_mocks(file_rw: F, directory_manager: D, conf_path: PathBuf) -> Self {
            HashRepositoryFile {
                file_rw,
                conf_path,
                directory_manager,
            }
        }
    }

    #[test]
    fn test_save_and_get_hash() {
        let some_path = PathBuf::from("some/path");
        let mut file_rw = MockLocalFile::new();
        let file_permissions = Permissions::from_mode(FILE_PERMISSIONS);
        let agent_id = AgentID::new("SomeAgentID").unwrap();
        let mut hash = Hash::new("123456789".to_string());
        hash.apply();

        // This indentation and the single quotes is to match serde yaml
        let content = r#"hash: '123456789'
state: applied
"#;

        let mut expected_path = some_path.clone();
        expected_path.push(format!("{}/{}", agent_id.get(), HASH_FILE_NAME));

        file_rw.should_read(expected_path.as_path(), content.to_string());
        file_rw.should_write(
            expected_path.as_path(),
            content.to_string(),
            file_permissions,
        );

        let mut expected_path_dir = expected_path.clone();
        expected_path_dir.pop();
        let mut dir_manager = MockDirectoryManagerMock::new();
        dir_manager.should_create(
            expected_path_dir.as_path(),
            Permissions::from_mode(DIRECTORY_PERMISSIONS),
        );

        let hash_repository = HashRepositoryFile::with_mocks(file_rw, dir_manager, some_path);

        let result = hash_repository.save(&agent_id, &hash);
        assert!(result.is_ok());

        let result = hash_repository.get(&agent_id);
        assert_eq!(hash, result.unwrap());
    }

    #[test]
    fn test_config_state_default_status() {
        //default status for a hash should be applying
        let hash = Hash::new("some-hash".into());
        assert!(hash.is_applying())
    }

    #[test]
    fn test_config_state_transition() {
        // hash can change state. This is not ideal, as an applied hash should not go to failed
        let mut hash = Hash::new("some-hash".into());
        assert!(hash.is_applying());
        hash.apply();
        assert!(hash.is_applied());
        hash.fail("this is an error message".to_string());
        assert!(hash.is_failed());
    }

    #[test]
    fn test_hash_serialization() {
        let mut hash = Hash::new("123456789".to_string());
        let expected = "hash: '123456789'\nstate: applying\n";
        assert_eq!(expected, serde_yaml::to_string(&hash).unwrap());

        hash.apply();
        let expected = "hash: '123456789'\nstate: applied\n";
        assert_eq!(expected, serde_yaml::to_string(&hash).unwrap());

        hash.fail("this is an error message".to_string());
        let expected =
            "hash: '123456789'\nstate: failed\nerror_message: this is an error message\n";
        assert_eq!(expected, serde_yaml::to_string(&hash).unwrap());
    }

    #[test]
    fn test_hash_deserialization() {
        let mut hash = Hash::new("123456789".to_string());
        let content = "hash: '123456789'\nstate: applying\n";
        assert_eq!(hash, serde_yaml::from_str::<Hash>(content).unwrap());

        hash.apply();
        let content = "hash: '123456789'\nstate: applied\n";
        assert_eq!(hash, serde_yaml::from_str::<Hash>(content).unwrap());

        hash.fail("this is an error message".to_string());
        let content = "hash: '123456789'\nstate: failed\nerror_message: this is an error message\n";
        assert_eq!(hash, serde_yaml::from_str::<Hash>(content).unwrap());
    }
}<|MERGE_RESOLUTION|>--- conflicted
+++ resolved
@@ -200,19 +200,12 @@
     };
     use crate::config::persister::config_persister_file::FILE_PERMISSIONS;
     use crate::config::super_agent_configs::AgentID;
-<<<<<<< HEAD
+    use crate::opamp::remote_config_hash::HASH_FILE_NAME;
     use fs::directory_manager::mock::MockDirectoryManagerMock;
     use fs::directory_manager::DirectoryManager;
     use fs::file_reader::FileReader;
     use fs::mock::MockLocalFile;
     use fs::writer_file::FileWriter;
-=======
-    use crate::fs::directory_manager::test::MockDirectoryManagerMock;
-    use crate::fs::directory_manager::DirectoryManager;
-    use crate::fs::file_reader::MockFSFileReader;
-    use crate::fs::writer_file::MockWriterFile;
-    use crate::opamp::remote_config_hash::HASH_FILE_NAME;
->>>>>>> e8e1d8bc
     use mockall::{mock, predicate};
     use std::fs::Permissions;
     use std::path::PathBuf;
