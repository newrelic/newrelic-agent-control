--- conflicted
+++ resolved
@@ -322,15 +322,6 @@
             .unwrap();
 
         assert_eq!(
-<<<<<<< HEAD
-            TrivialValue::String("/some/path/config".into()),
-            assembled_agent
-                .variables
-                .flatten()
-                .get("config_path")
-                .unwrap()
-                .get_final_value()
-=======
             Args("--config_path=/some/path/config".into()),
             effective_agent
                 .runtime_config
@@ -339,7 +330,6 @@
                 .unwrap()
                 .executables
                 .get(0)
->>>>>>> ba158592
                 .unwrap()
                 .args
                 .clone()
@@ -384,15 +374,6 @@
             .unwrap();
 
         assert_eq!(
-<<<<<<< HEAD
-            TrivialValue::String("/some/path/config".into()),
-            assembled_agent
-                .variables
-                .flatten()
-                .get("config_path")
-                .unwrap()
-                .get_final_value()
-=======
             Args("--config_path=/some/path/config".into()),
             effective_agent
                 .runtime_config
@@ -401,7 +382,6 @@
                 .unwrap()
                 .executables
                 .get(0)
->>>>>>> ba158592
                 .unwrap()
                 .args
                 .clone()
