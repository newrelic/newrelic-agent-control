--- conflicted
+++ resolved
@@ -86,12 +86,7 @@
         &self,
         agent_id: AgentID,
         sub_agent_config: &SubAgentConfig,
-<<<<<<< HEAD
-        _sub_agent_publisher: EventPublisher<SubAgentEvent>,
-=======
-        _tx: std::sync::mpsc::Sender<AgentLog>,
         sub_agent_publisher: EventPublisher<SubAgentEvent>,
->>>>>>> 833ca0dd
     ) -> Result<Self::NotStartedSubAgent, SubAgentBuilderError> {
         let (sub_agent_opamp_publisher, sub_agent_opamp_consumer) = pub_sub();
         let (sub_agent_internal_publisher, sub_agent_internal_consumer) = pub_sub();
