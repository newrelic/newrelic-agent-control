use crate::event::channel::EventPublisher;
use crate::event::SubAgentEvent;
use crate::opamp::callbacks::AgentCallbacks;
use crate::sub_agent::error;
<<<<<<< HEAD
=======
use crate::sub_agent::error::SubAgentError;
use crate::sub_agent::event_processor::SubAgentEventProcessor;
use crate::sub_agent::logger::AgentLog;
>>>>>>> 833ca0dd
use crate::sub_agent::opamp::remote_config_publisher::SubAgentRemoteConfigPublisher;
use crate::super_agent::config::{AgentID, SubAgentConfig};
use std::thread::JoinHandle;

pub(crate) type SubAgentCallbacks = AgentCallbacks<SubAgentRemoteConfigPublisher>;

/// The Runner trait defines the entry-point interface for a supervisor. Exposes a run method that will start the supervised processes' execution.
pub trait NotStartedSubAgent {
    type StartedSubAgent: StartedSubAgent;
    /// The run method will execute a supervisor (non-blocking). Returns a [`Stopper`] to manage the running process.
    fn run(self) -> Result<Self::StartedSubAgent, error::SubAgentError>;
}

// The Stopper trait defines the interface for a supervisor that is already running. Exposes a stop method that will stop the supervised processes' execution.
pub trait StartedSubAgent {
    /// Cancels the supervised process and returns its inner handle.
    fn stop(self) -> Result<Vec<JoinHandle<()>>, error::SubAgentError>;
}

pub trait SubAgentBuilder {
    type NotStartedSubAgent: NotStartedSubAgent;
    fn build(
        &self,
        agent_id: AgentID,
        sub_agent_config: &SubAgentConfig,
        sub_agent_publisher: EventPublisher<SubAgentEvent>,
    ) -> Result<Self::NotStartedSubAgent, error::SubAgentBuilderError>;
}

////////////////////////////////////////////////////////////////////////////////////
// States for Started/Not Started Sub Agents
////////////////////////////////////////////////////////////////////////////////////
pub struct NotStarted<E>
where
    E: SubAgentEventProcessor,
{
    pub(crate) event_processor: E,
}

pub struct Started {
    pub(crate) event_loop_handle: JoinHandle<Result<(), SubAgentError>>,
}

#[cfg(test)]
pub mod test {
    use super::*;
    use crate::sub_agent::error::SubAgentBuilderError;
    use crate::sub_agent::error::SubAgentError::ErrorCreatingSubAgent;
    use mockall::{mock, predicate};

    mock! {
        pub StartedSubAgent {}

        impl StartedSubAgent for StartedSubAgent {
            fn stop(self) -> Result<Vec<JoinHandle<()>>, error::SubAgentError>;
        }
    }

    impl MockStartedSubAgent {
        pub fn should_stop(&mut self) {
            self.expect_stop().once().returning(|| Ok(Vec::new()));
        }
    }

    mock! {
        pub NotStartedSubAgent {}

        impl NotStartedSubAgent for NotStartedSubAgent {
            type StartedSubAgent = MockStartedSubAgent;

            fn run(self) -> Result<<Self as NotStartedSubAgent>::StartedSubAgent, error::SubAgentError>;
        }
    }

    impl MockNotStartedSubAgent {
        pub fn should_run(&mut self, started_sub_agent: MockStartedSubAgent) {
            self.expect_run()
                .once()
                .return_once(move || Ok(started_sub_agent));
        }
    }

    mock! {
        pub SubAgentBuilderMock {}

        impl SubAgentBuilder for SubAgentBuilderMock {
            type NotStartedSubAgent = MockNotStartedSubAgent;

            fn build(
                &self,
                agent_id: AgentID,
                sub_agent_config: &SubAgentConfig,
                sub_agent_publisher: EventPublisher<SubAgentEvent>,
            ) -> Result<<Self as SubAgentBuilder>::NotStartedSubAgent, error::SubAgentBuilderError>;
        }
    }

    impl MockSubAgentBuilderMock {
        // should_build provides a helper method to create a subagent which runs and stops
        // successfully
        pub(crate) fn should_build(&mut self, times: usize) {
            self.expect_build().times(times).returning(|_, _, _| {
                let mut not_started_sub_agent = MockNotStartedSubAgent::new();
                not_started_sub_agent.expect_run().times(1).returning(|| {
                    let mut started_agent = MockStartedSubAgent::new();
                    started_agent
                        .expect_stop()
                        .times(1)
                        .returning(|| Ok(Vec::new()));
                    Ok(started_agent)
                });
                Ok(not_started_sub_agent)
            });
        }

        pub(crate) fn should_build_not_started(
            &mut self,
            agent_id: &AgentID,
            sub_agent_config: SubAgentConfig,
            sub_agent: MockNotStartedSubAgent,
        ) {
            self.expect_build()
                .once()
                .with(
                    predicate::eq(agent_id.clone()),
                    predicate::eq(sub_agent_config),
                    predicate::always(),
                )
                .return_once(move |_, _, _| Ok(sub_agent));
        }

        pub(crate) fn should_not_build(&mut self, times: usize) {
            self.expect_build().times(times).returning(|_, _, _, _| {
                Err(SubAgentBuilderError::SubAgent(ErrorCreatingSubAgent(
                    "error creating sub agent".to_string(),
                )))
            });
        }
    }
}<|MERGE_RESOLUTION|>--- conflicted
+++ resolved
@@ -2,12 +2,8 @@
 use crate::event::SubAgentEvent;
 use crate::opamp::callbacks::AgentCallbacks;
 use crate::sub_agent::error;
-<<<<<<< HEAD
-=======
 use crate::sub_agent::error::SubAgentError;
 use crate::sub_agent::event_processor::SubAgentEventProcessor;
-use crate::sub_agent::logger::AgentLog;
->>>>>>> 833ca0dd
 use crate::sub_agent::opamp::remote_config_publisher::SubAgentRemoteConfigPublisher;
 use crate::super_agent::config::{AgentID, SubAgentConfig};
 use std::thread::JoinHandle;
@@ -140,7 +136,7 @@
         }
 
         pub(crate) fn should_not_build(&mut self, times: usize) {
-            self.expect_build().times(times).returning(|_, _, _, _| {
+            self.expect_build().times(times).returning(|_, _, _| {
                 Err(SubAgentBuilderError::SubAgent(ErrorCreatingSubAgent(
                     "error creating sub agent".to_string(),
                 )))
