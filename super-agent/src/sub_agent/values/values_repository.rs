use crate::config::agent_values::AgentValues;
use crate::config::super_agent_configs::AgentID;
use crate::sub_agent::values::values_repository::ValuesRepositoryError::DeleteError;
use fs::directory_manager::{DirectoryManagementError, DirectoryManager, DirectoryManagerFs};
use fs::LocalFile;
use std::fs::Permissions;
use std::path::{Path, PathBuf};
use thiserror::Error;

use crate::config::agent_type::agent_types::FinalAgent;
use crate::super_agent::defaults::{LOCAL_AGENT_DATA_DIR, REMOTE_AGENT_DATA_DIR, VALUES_PATH};
use fs::file_reader::{FileReader, FileReaderError};
use fs::writer_file::{FileWriter, WriteError};
use log::error;
#[cfg(target_family = "unix")]
use std::os::unix::fs::PermissionsExt;

#[cfg(target_family = "unix")]
pub(crate) const FILE_PERMISSIONS: u32 = 0o600;
#[cfg(target_family = "unix")]
const DIRECTORY_PERMISSIONS: u32 = 0o700;

#[derive(Error, Debug)]
pub enum ValuesRepositoryError {
    #[error("serialize error on store: `{0}`")]
    StoreSerializeError(#[from] serde_yaml::Error),
    #[error("incorrect path")]
    IncorrectPath,
    #[error("cannot delete path `{0}`: `{1}`")]
    DeleteError(String, String),
    #[error("directory manager error: `{0}`")]
    DirectoryManagementError(#[from] DirectoryManagementError),
    #[error("file write error: `{0}`")]
    WriteError(#[from] WriteError),
    #[error("file read error: `{0}`")]
    ReadError(#[from] FileReaderError),
}

pub trait ValuesRepository {
    fn load(
        &self,
        agent_id: &AgentID,
        final_agent: &FinalAgent,
    ) -> Result<AgentValues, ValuesRepositoryError>;

    fn store_remote(
        &self,
        agent_id: &AgentID,
        agent_values: &AgentValues,
    ) -> Result<(), ValuesRepositoryError>;

    fn delete_remote_all(&self) -> Result<(), ValuesRepositoryError>;

    fn delete_remote(&self, agent_id: &AgentID) -> Result<(), ValuesRepositoryError>;
}

pub struct ValuesRepositoryFile<F, S>
where
    S: DirectoryManager,
    F: FileWriter + FileReader,
{
    directory_manager: S,
    file_rw: F,
    remote_conf_path: String,
    local_conf_path: String,
    remote_enabled: bool,
}

impl Default for ValuesRepositoryFile<LocalFile, DirectoryManagerFs> {
    fn default() -> Self {
        ValuesRepositoryFile {
            directory_manager: DirectoryManagerFs {},
            file_rw: LocalFile,
            remote_conf_path: REMOTE_AGENT_DATA_DIR.to_string(),
            local_conf_path: LOCAL_AGENT_DATA_DIR.to_string(),
            remote_enabled: false,
        }
    }
}

impl ValuesRepositoryFile<LocalFile, DirectoryManagerFs> {
    pub fn with_remote(mut self) -> Self {
        self.remote_enabled = true;
        self
    }

    // Change remote conf path for integration tests
    // TODO : move this under a feature
    pub fn with_remote_conf_path(mut self, path: String) -> Self {
        self.remote_conf_path = path;
        self
    }

    // Change remote conf path for integration tests
    // TODO : move this under a feature
    pub fn with_local_conf_path(mut self, path: String) -> Self {
        self.local_conf_path = path;
        self
    }
}

impl<F, S> ValuesRepositoryFile<F, S>
where
    S: DirectoryManager,
    F: FileWriter + FileReader,
{
    pub fn get_values_file_path(&self, agent_id: &AgentID) -> PathBuf {
        PathBuf::from(format!(
            "{}/{}/{}",
            self.local_conf_path, agent_id, VALUES_PATH
        ))
    }

    pub fn get_remote_values_file_path(&self, agent_id: &AgentID) -> PathBuf {
        // This file (soon files) will be removed often, but its parent directory contains files
        // that should persist across these deletions. As opposed to its non-remote counterpart in
        // `get_values_file_path`, we put the values file inside its own directory, which will
        // be recreated each time a remote config is received, leaving the other files untouched.
        PathBuf::from(format!(
            "{}/{}/{}",
            self.remote_conf_path, agent_id, VALUES_PATH
        ))
    }

    // Load a file contents only if the file is present.
    // If the file is not present there is no error nor file
    fn load_file_if_present(&self, path: PathBuf) -> Result<Option<String>, ValuesRepositoryError> {
        let values_result = self.file_rw.read(path.as_path());
        match values_result {
            Err(FileReaderError::FileNotFound(_)) => {
                //actively fallback to load local file
                Ok(None)
            }
            Ok(res) => Ok(Some(res)),
            Err(err) => {
                // we log any unexpected error for now but maybe we should propagate it
                error!("error loading remote file {}", path.display());
                Err(err.into())
            }
        }
    }
}

impl<F, S> ValuesRepository for ValuesRepositoryFile<F, S>
where
    S: DirectoryManager,
    F: FileWriter + FileReader,
{
    fn load(
        &self,
        agent_id: &AgentID,
        agent_type: &FinalAgent,
    ) -> Result<AgentValues, ValuesRepositoryError> {
        let mut values_result: Option<String> = None;

        if self.remote_enabled && agent_type.has_remote_management() {
            let remote_values_path = self.get_remote_values_file_path(agent_id);
            values_result = self.load_file_if_present(remote_values_path)?;
        }

        if values_result.is_none() {
            let local_values_path = self.get_values_file_path(agent_id);
            values_result = self.load_file_if_present(local_values_path)?;
        }

        if let Some(contents) = values_result {
            Ok(serde_yaml::from_str(&contents)?)
        } else {
            Ok(AgentValues::default())
        }
    }

    fn store_remote(
        &self,
        agent_id: &AgentID,
        agent_values: &AgentValues,
    ) -> Result<(), ValuesRepositoryError> {
        // OpAMP protocol states that when only one config is present the key will be empty
        // https://github.com/open-telemetry/opamp-spec/blob/main/specification.md#configuration-files

        let values_file_path = self.get_remote_values_file_path(agent_id);

        //ensure directory exists and it's empty
        let mut values_dir_path = PathBuf::from(&values_file_path);
        values_dir_path.pop();

        self.directory_manager.delete(values_dir_path.as_path())?;
        self.directory_manager.create(
            values_dir_path.as_path(),
            Permissions::from_mode(DIRECTORY_PERMISSIONS),
        )?;

        let content = serde_yaml::to_string(agent_values)?;

        Ok(self.file_rw.write(
            values_file_path.clone().as_path(),
            content,
            Permissions::from_mode(FILE_PERMISSIONS),
        )?)
    }

    fn delete_remote_all(&self) -> Result<(), ValuesRepositoryError> {
        let dest_path = Path::new(self.remote_conf_path.as_str());
        self.directory_manager
            .delete(dest_path)
            .map_err(|e| DeleteError(self.remote_conf_path.to_string(), e.to_string()))
    }

    fn delete_remote(&self, agent_id: &AgentID) -> Result<(), ValuesRepositoryError> {
        let values_file_path = self.get_remote_values_file_path(agent_id);
        //ensure directory exists
        let mut values_dir_path = values_file_path.clone();
        values_dir_path.pop();
        let values_dir = values_dir_path.to_str().unwrap().to_string();
        self.directory_manager
            .delete(values_dir_path.as_path())
            .map_err(|e| DeleteError(values_dir, e.to_string()))
    }
}

#[cfg(test)]
pub mod test {
    use crate::config::agent_type::agent_types::FinalAgent;
    use crate::config::agent_values::AgentValues;
    use crate::config::super_agent_configs::AgentID;
    use crate::sub_agent::values::values_repository::{
        ValuesRepository, ValuesRepositoryError, ValuesRepositoryFile,
    };
    use fs::directory_manager::mock::MockDirectoryManagerMock;
    use fs::directory_manager::DirectoryManagementError::{
        ErrorCreatingDirectory, ErrorDeletingDirectory,
    };
    use fs::directory_manager::DirectoryManager;
    use fs::file_reader::FileReader;
    use fs::mock::MockLocalFile;
    use fs::writer_file::FileWriter;
    use mockall::{mock, predicate};
    use serde_yaml::Value;
    use std::collections::HashMap;
    use std::fs::Permissions;
    use std::path::Path;

<<<<<<< HEAD
    use crate::fs::file_reader::MockFSFileReader;
=======
    use crate::config::agent_type::trivial_value::TrivialValue;
>>>>>>> dd355f52
    use crate::super_agent::defaults::default_capabilities;
    #[cfg(target_family = "unix")]
    use std::os::unix::fs::PermissionsExt;

    impl<F, S> ValuesRepositoryFile<F, S>
    where
        S: DirectoryManager,
        F: FileWriter + FileReader,
    {
        pub fn with_mocks(
            file_rw: F,
            directory_manager: S,
            local_conf_path: &Path,
            remote_conf_path: &Path,
            remote_enabled: bool,
        ) -> Self {
            ValuesRepositoryFile {
                file_rw,
                directory_manager,
                remote_conf_path: remote_conf_path.to_str().unwrap().to_string(),
                local_conf_path: local_conf_path.to_str().unwrap().to_string(),
                remote_enabled,
            }
        }
    }

    mock! {
        pub(crate) RemoteValuesRepositoryMock {}

        impl ValuesRepository for RemoteValuesRepositoryMock {
            fn store_remote(
                &self,
                agent_id: &AgentID,
                agent_values: &AgentValues,
            ) -> Result<(), ValuesRepositoryError> ;
             fn load(
                &self,
                agent_id: &AgentID,
                final_agent: &FinalAgent,
            ) -> Result<AgentValues, ValuesRepositoryError>;
            fn delete_remote_all(&self) -> Result<(), ValuesRepositoryError>;
            fn delete_remote(&self, agent_id: &AgentID) -> Result<(), ValuesRepositoryError>;
        }
    }

    impl MockRemoteValuesRepositoryMock {
        pub fn should_load(
            &mut self,
            agent_id: &AgentID,
            final_agent: &FinalAgent,
            agent_values: &AgentValues,
        ) {
            let agent_values = agent_values.clone();
            self.expect_load()
                .once()
                .with(
                    predicate::eq(agent_id.clone()),
                    predicate::eq(final_agent.clone()),
                )
                .returning(move |_, _| Ok(agent_values.clone()));
        }

        pub fn should_not_load(&mut self, agent_id: &AgentID, final_agent: &FinalAgent) {
            self.expect_load()
                .once()
                .with(
                    predicate::eq(agent_id.clone()),
                    predicate::eq(final_agent.clone()),
                )
                .returning(move |_, _| Err(ValuesRepositoryError::IncorrectPath));
        }

        pub fn should_store_remote(&mut self, agent_id: &AgentID, agent_values: &AgentValues) {
            self.expect_store_remote()
                .once()
                .with(
                    predicate::eq(agent_id.clone()),
                    predicate::eq(agent_values.clone()),
                )
                .returning(|_, _| Ok(()));
        }

        pub fn should_delete_remote(&mut self, agent_id: &AgentID) {
            self.expect_delete_remote()
                .once()
                .with(predicate::eq(agent_id.clone()))
                .returning(|_| Ok(()));
        }

        pub fn should_not_delete_remote(&mut self, agent_id: &AgentID) {
            self.expect_delete_remote()
                .once()
                .with(predicate::eq(agent_id.clone()))
                .returning(|_| Err(ValuesRepositoryError::IncorrectPath));
        }
    }

    #[test]
    fn test_load_when_remote_enabled() {
        //Mocks
        let mut file_rw = MockLocalFile::default();
        let dir_manager = MockDirectoryManagerMock::new();
        let remote_conf_path = Path::new("some/remote/path");
        let local_conf_path = Path::new("some/local/path");
        let remote_enabled = true;

        let agent_id = AgentID::new("some_agent_id").unwrap();
        let mut final_agent = FinalAgent::default();
        final_agent.set_capabilities(default_capabilities());

        let agent_values_content = "some_config: true\nanother_item: false";

        file_rw.should_read(
            &Path::new("some/remote/path/some_agent_id/values/values.yaml"),
            agent_values_content.to_string(),
        );

        let repo = ValuesRepositoryFile::with_mocks(
            file_rw,
            dir_manager,
            local_conf_path,
            remote_conf_path,
            remote_enabled,
        );

        let agent_values = repo.load(&agent_id, &final_agent).unwrap();

        assert_eq!(agent_values.get("some_config").unwrap(), &Value::Bool(true));
        assert_eq!(
            agent_values.get("another_item").unwrap(),
            &Value::Bool(false)
        );
    }

    #[test]
    fn test_load_when_remote_disabled() {
        //Mocks
        let mut file_rw = MockLocalFile::default();
        let dir_manager = MockDirectoryManagerMock::new();
        let remote_conf_path = Path::new("some/remote/path");
        let local_conf_path = Path::new("some/local/path");
        let remote_enabled = false;

        let agent_id = AgentID::new("some_agent_id").unwrap();
        let mut final_agent = FinalAgent::default();
        final_agent.set_capabilities(default_capabilities());

        let agent_values_content = "some_config: true\nanother_item: false";

        file_rw.should_read(
            &Path::new("some/local/path/some_agent_id/values/values.yaml"),
            agent_values_content.to_string(),
        );

        let repo = ValuesRepositoryFile::with_mocks(
            file_rw,
            dir_manager,
            local_conf_path,
            remote_conf_path,
            remote_enabled,
        );

        let agent_values = repo.load(&agent_id, &final_agent).unwrap();

        assert_eq!(agent_values.get("some_config").unwrap(), &Value::Bool(true));
        assert_eq!(
            agent_values.get("another_item").unwrap(),
            &Value::Bool(false)
        );
    }

    #[test]
    fn test_load_when_remote_enabled_file_not_found_fallbacks_to_local() {
        //Mocks
        let mut file_rw = MockLocalFile::default();
        let dir_manager = MockDirectoryManagerMock::new();
        let remote_conf_path = Path::new("some/remote/path");
        let local_conf_path = Path::new("some/local/path");
        let remote_enabled = true;

        let agent_id = AgentID::new("some_agent_id").unwrap();
        let mut final_agent = FinalAgent::default();
        final_agent.set_capabilities(default_capabilities());

        let agent_values_content = "some_config: true\nanother_item: false";

        file_rw.should_not_read_file_not_found(
            &Path::new("some/remote/path/some_agent_id/values/values.yaml"),
            "some_error_message".to_string(),
        );

        file_rw.should_read(
            &Path::new("some/local/path/some_agent_id/values/values.yaml"),
            agent_values_content.to_string(),
        );

        let repo = ValuesRepositoryFile::with_mocks(
            file_rw,
            dir_manager,
            local_conf_path,
            remote_conf_path,
            remote_enabled,
        );

        let agent_values = repo.load(&agent_id, &final_agent).unwrap();

        assert_eq!(agent_values.get("some_config").unwrap(), &Value::Bool(true));
        assert_eq!(
            agent_values.get("another_item").unwrap(),
            &Value::Bool(false)
        );
    }

    #[test]
    fn test_load_local_file_not_found_should_return_defaults() {
        //Mocks
        let mut file_rw = MockLocalFile::default();
        let dir_manager = MockDirectoryManagerMock::new();
        let remote_conf_path = Path::new("some/remote/path");
        let local_conf_path = Path::new("some/local/path");
        let remote_enabled = false;

        let agent_id = AgentID::new("some_agent_id").unwrap();
        let mut final_agent = FinalAgent::default();
        final_agent.set_capabilities(default_capabilities());

        file_rw.should_not_read_file_not_found(
            &Path::new("some/local/path/some_agent_id/values/values.yaml"),
            "some message".to_string(),
        );

        let repo = ValuesRepositoryFile::with_mocks(
            file_rw,
            dir_manager,
            local_conf_path,
            remote_conf_path,
            remote_enabled,
        );

        let agent_values = repo.load(&agent_id, &final_agent).unwrap();

        assert_eq!(agent_values, AgentValues::default());
    }

    #[test]
    fn test_load_when_remote_enabled_io_error() {
        //Mocks
        let mut file_rw = MockLocalFile::default();
        let dir_manager = MockDirectoryManagerMock::new();
        let remote_conf_path = Path::new("some/remote/path");
        let local_conf_path = Path::new("some/local/path");
        let remote_enabled = true;

        let agent_id = AgentID::new("some_agent_id").unwrap();
        let mut final_agent = FinalAgent::default();
        final_agent.set_capabilities(default_capabilities());

        file_rw.should_not_read_io_error(&Path::new(
            "some/remote/path/some_agent_id/values/values.yaml",
        ));

        let repo = ValuesRepositoryFile::with_mocks(
            file_rw,
            dir_manager,
            local_conf_path,
            remote_conf_path,
            remote_enabled,
        );

        let result = repo.load(&agent_id, &final_agent);

        assert!(result.is_err());
        assert_eq!(
            "file read error: `error reading contents: `permission denied``".to_string(),
            result.err().unwrap().to_string()
        );
    }

    #[test]
    fn test_load_local_io_error() {
        //Mocks
        let mut file_rw = MockLocalFile::default();
        let dir_manager = MockDirectoryManagerMock::new();
        let remote_conf_path = Path::new("some/remote/path");
        let local_conf_path = Path::new("some/local/path");
        let remote_enabled = false;

        let agent_id = AgentID::new("some_agent_id").unwrap();
        let mut final_agent = FinalAgent::default();
        final_agent.set_capabilities(default_capabilities());

        file_rw.should_not_read_io_error(&Path::new(
            "some/local/path/some_agent_id/values/values.yaml",
        ));

        let repo = ValuesRepositoryFile::with_mocks(
            file_rw,
            dir_manager,
            local_conf_path,
            remote_conf_path,
            remote_enabled,
        );

        let result = repo.load(&agent_id, &final_agent);

        assert!(result.is_err());
        assert_eq!(
            "file read error: `error reading contents: `permission denied``".to_string(),
            result.err().unwrap().to_string()
        );
    }

    #[test]
    fn test_store_remote() {
        //Mocks
        let mut file_rw = MockLocalFile::default();
        let mut dir_manager = MockDirectoryManagerMock::new();
        let remote_conf_path = Path::new("some/remote/path");
        let local_conf_path = Path::new("some/local/path");
        let remote_enabled = false;

        let agent_id = AgentID::new("some_agent_id").unwrap();
        let agent_values =
            AgentValues::new(HashMap::from([("one_item".into(), "one value".into())]));

        dir_manager.should_delete(Path::new("some/remote/path/some_agent_id/values"));
        dir_manager.should_create(
            Path::new("some/remote/path/some_agent_id/values"),
            Permissions::from_mode(0o700),
        );

        file_rw.should_write(
            Path::new("some/remote/path/some_agent_id/values/values.yaml"),
            "one_item: one value\n".to_string(),
            Permissions::from_mode(0o600),
        );

        let repo = ValuesRepositoryFile::with_mocks(
            file_rw,
            dir_manager,
            local_conf_path,
            remote_conf_path,
            remote_enabled,
        );

        repo.store_remote(&agent_id, &agent_values).unwrap();
    }

    #[test]
    fn test_store_remote_error_deleting_dir() {
        //Mocks
        let file_rw = MockLocalFile::default();
        let mut dir_manager = MockDirectoryManagerMock::new();
        let remote_conf_path = Path::new("some/remote/path");
        let local_conf_path = Path::new("some/local/path");
        let remote_enabled = false;

        let agent_id = AgentID::new("some_agent_id").unwrap();
        let agent_values =
            AgentValues::new(HashMap::from([("one_item".into(), "one value".into())]));

        dir_manager.should_not_delete(
            Path::new("some/remote/path/some_agent_id/values"),
            ErrorDeletingDirectory("oh now...".to_string()),
        );

        let repo = ValuesRepositoryFile::with_mocks(
            file_rw,
            dir_manager,
            local_conf_path,
            remote_conf_path,
            remote_enabled,
        );

        let result = repo.store_remote(&agent_id, &agent_values);
        assert!(result.is_err());
        assert_eq!(
            "directory manager error: `cannot delete directory: `oh now...``".to_string(),
            result.err().unwrap().to_string()
        );
    }

    #[test]
    fn test_store_remote_error_creating_dir() {
        //Mocks
        let file_rw = MockLocalFile::default();
        let mut dir_manager = MockDirectoryManagerMock::new();
        let remote_conf_path = Path::new("some/remote/path");
        let local_conf_path = Path::new("some/local/path");
        let remote_enabled = false;

        let agent_id = AgentID::new("some_agent_id").unwrap();
        let agent_values =
            AgentValues::new(HashMap::from([("one_item".into(), "one value".into())]));

        dir_manager.should_delete(Path::new("some/remote/path/some_agent_id/values"));
        dir_manager.should_not_create(
            Path::new("some/remote/path/some_agent_id/values"),
            Permissions::from_mode(0o700),
            ErrorCreatingDirectory("dir name".to_string(), "oh now...".to_string()),
        );

        let repo = ValuesRepositoryFile::with_mocks(
            file_rw,
            dir_manager,
            local_conf_path,
            remote_conf_path,
            remote_enabled,
        );

        let result = repo.store_remote(&agent_id, &agent_values);
        assert!(result.is_err());
        assert_eq!(
            "directory manager error: `cannot create directory `dir name` : `oh now...``"
                .to_string(),
            result.err().unwrap().to_string()
        );
    }

    #[test]
    fn test_store_remote_error_writing_file() {
        //Mocks
        let mut file_rw = MockLocalFile::default();
        let mut dir_manager = MockDirectoryManagerMock::new();
        let remote_conf_path = Path::new("some/remote/path");
        let local_conf_path = Path::new("some/local/path");
        let remote_enabled = false;

        let agent_id = AgentID::new("some_agent_id").unwrap();
        let agent_values =
            AgentValues::new(HashMap::from([("one_item".into(), "one value".into())]));

        dir_manager.should_delete(Path::new("some/remote/path/some_agent_id/values"));
        dir_manager.should_create(
            Path::new("some/remote/path/some_agent_id/values"),
            Permissions::from_mode(0o700),
        );

        file_rw.should_not_write(
            Path::new("some/remote/path/some_agent_id/values/values.yaml"),
            "one_item: one value\n".to_string(),
            Permissions::from_mode(0o600),
        );

        let repo = ValuesRepositoryFile::with_mocks(
            file_rw,
            dir_manager,
            local_conf_path,
            remote_conf_path,
            remote_enabled,
        );

        let result = repo.store_remote(&agent_id, &agent_values);

        assert!(result.is_err());
        assert_eq!(
            "file write error: `error creating file: `permission denied``".to_string(),
            result.err().unwrap().to_string()
        );
    }

    #[test]
    fn test_delete_remote_all() {
        //Mocks
        let file_rw = MockLocalFile::default();
        let mut dir_manager = MockDirectoryManagerMock::new();
        let remote_conf_path = Path::new("some/remote/path");
        let local_conf_path = Path::new("some/local/path");
        let remote_enabled = false;

        dir_manager.should_delete(Path::new("some/remote/path"));

        let repo = ValuesRepositoryFile::with_mocks(
            file_rw,
            dir_manager,
            local_conf_path,
            remote_conf_path,
            remote_enabled,
        );

        repo.delete_remote_all().unwrap();
    }

    #[test]
    fn test_delete_remote() {
        //Mocks
        let file_rw = MockLocalFile::default();
        let mut dir_manager = MockDirectoryManagerMock::new();
        let remote_conf_path = Path::new("some/remote/path");
        let local_conf_path = Path::new("some/local/path");
        let remote_enabled = false;

        let agent_id = AgentID::new("some_agent_id").unwrap();

        dir_manager.should_delete(Path::new("some/remote/path/some_agent_id/values"));

        let repo = ValuesRepositoryFile::with_mocks(
            file_rw,
            dir_manager,
            local_conf_path,
            remote_conf_path,
            remote_enabled,
        );

        repo.delete_remote(&agent_id).unwrap();
    }
}<|MERGE_RESOLUTION|>--- conflicted
+++ resolved
@@ -226,6 +226,7 @@
     use crate::sub_agent::values::values_repository::{
         ValuesRepository, ValuesRepositoryError, ValuesRepositoryFile,
     };
+    use crate::super_agent::defaults::default_capabilities;
     use fs::directory_manager::mock::MockDirectoryManagerMock;
     use fs::directory_manager::DirectoryManagementError::{
         ErrorCreatingDirectory, ErrorDeletingDirectory,
@@ -238,16 +239,9 @@
     use serde_yaml::Value;
     use std::collections::HashMap;
     use std::fs::Permissions;
-    use std::path::Path;
-
-<<<<<<< HEAD
-    use crate::fs::file_reader::MockFSFileReader;
-=======
-    use crate::config::agent_type::trivial_value::TrivialValue;
->>>>>>> dd355f52
-    use crate::super_agent::defaults::default_capabilities;
     #[cfg(target_family = "unix")]
     use std::os::unix::fs::PermissionsExt;
+    use std::path::Path;
 
     impl<F, S> ValuesRepositoryFile<F, S>
     where
@@ -358,7 +352,7 @@
         let agent_values_content = "some_config: true\nanother_item: false";
 
         file_rw.should_read(
-            &Path::new("some/remote/path/some_agent_id/values/values.yaml"),
+            Path::new("some/remote/path/some_agent_id/values/values.yaml"),
             agent_values_content.to_string(),
         );
 
@@ -395,7 +389,7 @@
         let agent_values_content = "some_config: true\nanother_item: false";
 
         file_rw.should_read(
-            &Path::new("some/local/path/some_agent_id/values/values.yaml"),
+            Path::new("some/local/path/some_agent_id/values/values.yaml"),
             agent_values_content.to_string(),
         );
 
@@ -432,12 +426,12 @@
         let agent_values_content = "some_config: true\nanother_item: false";
 
         file_rw.should_not_read_file_not_found(
-            &Path::new("some/remote/path/some_agent_id/values/values.yaml"),
+            Path::new("some/remote/path/some_agent_id/values/values.yaml"),
             "some_error_message".to_string(),
         );
 
         file_rw.should_read(
-            &Path::new("some/local/path/some_agent_id/values/values.yaml"),
+            Path::new("some/local/path/some_agent_id/values/values.yaml"),
             agent_values_content.to_string(),
         );
 
@@ -472,7 +466,7 @@
         final_agent.set_capabilities(default_capabilities());
 
         file_rw.should_not_read_file_not_found(
-            &Path::new("some/local/path/some_agent_id/values/values.yaml"),
+            Path::new("some/local/path/some_agent_id/values/values.yaml"),
             "some message".to_string(),
         );
 
@@ -502,7 +496,7 @@
         let mut final_agent = FinalAgent::default();
         final_agent.set_capabilities(default_capabilities());
 
-        file_rw.should_not_read_io_error(&Path::new(
+        file_rw.should_not_read_io_error(Path::new(
             "some/remote/path/some_agent_id/values/values.yaml",
         ));
 
@@ -536,7 +530,7 @@
         let mut final_agent = FinalAgent::default();
         final_agent.set_capabilities(default_capabilities());
 
-        file_rw.should_not_read_io_error(&Path::new(
+        file_rw.should_not_read_io_error(Path::new(
             "some/local/path/some_agent_id/values/values.yaml",
         ));
 
