--- conflicted
+++ resolved
@@ -1,3 +1,4 @@
+use super::supervisor::command_supervisor_config::ExecutableData;
 use super::{
     sub_agent::SubAgentOnHost,
     supervisor::{
@@ -35,17 +36,6 @@
 use std::sync::Arc;
 use tracing::{error, warn};
 
-<<<<<<< HEAD
-use super::supervisor::command_supervisor_config::ExecutableData;
-use super::{
-    sub_agent::SubAgentOnHost,
-    supervisor::{
-        command_supervisor::SupervisorOnHost, command_supervisor_config::SupervisorConfigOnHost,
-    },
-};
-
-=======
->>>>>>> 2502dad2
 pub struct OnHostSubAgentBuilder<'a, O, I, HR, A, E>
 where
     O: OpAMPClientBuilder<SubAgentCallbacks>,
