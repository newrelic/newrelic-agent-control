use super::supervisor::command_supervisor_config::ExecutableData;
use super::{
    sub_agent::SubAgentOnHost,
    supervisor::{
        command_supervisor::SupervisorOnHost, command_supervisor_config::SupervisorConfigOnHost,
    },
};
use crate::agent_type::environment::Environment;
use crate::event::channel::{pub_sub, EventPublisher};
use crate::event::SubAgentEvent;
use crate::opamp::hash_repository::HashRepository;
use crate::opamp::instance_id::getter::InstanceIDGetter;
use crate::opamp::operations::build_opamp_and_start_client;
use crate::opamp::remote_config_report::{
    report_remote_config_status_applied, report_remote_config_status_error,
};
use crate::sub_agent::effective_agents_assembler::{EffectiveAgent, EffectiveAgentsAssembler};
use crate::sub_agent::event_processor_builder::SubAgentEventProcessorBuilder;
use crate::sub_agent::on_host::supervisor::command_supervisor;
use crate::sub_agent::NotStarted;
use crate::sub_agent::SubAgentCallbacks;
use crate::super_agent::config::{AgentID, SubAgentConfig};
use crate::{
    context::Context,
    opamp::client_builder::OpAMPClientBuilder,
    sub_agent::{
        error::{SubAgentBuilderError, SubAgentError},
        restart_policy::RestartPolicy,
        SubAgentBuilder,
    },
};
#[cfg(unix)]
use nix::unistd::gethostname;
use std::collections::HashMap;
use std::sync::Arc;
use tracing::{error, warn};

pub struct OnHostSubAgentBuilder<'a, O, I, HR, A, E>
where
    O: OpAMPClientBuilder<SubAgentCallbacks>,
    I: InstanceIDGetter,
    HR: HashRepository,
    A: EffectiveAgentsAssembler,
    E: SubAgentEventProcessorBuilder<O::Client>,
{
    opamp_builder: Option<&'a O>,
    instance_id_getter: &'a I,
    hash_repository: Arc<HR>,
    effective_agent_assembler: &'a A,
    event_processor_builder: &'a E,
}

impl<'a, O, I, HR, A, E> OnHostSubAgentBuilder<'a, O, I, HR, A, E>
where
    O: OpAMPClientBuilder<SubAgentCallbacks>,
    I: InstanceIDGetter,
    HR: HashRepository,
    A: EffectiveAgentsAssembler,
    E: SubAgentEventProcessorBuilder<O::Client>,
{
    pub fn new(
        opamp_builder: Option<&'a O>,
        instance_id_getter: &'a I,
        hash_repository: Arc<HR>,
        effective_agent_assembler: &'a A,
        event_processor_builder: &'a E,
    ) -> Self {
        Self {
            opamp_builder,
            instance_id_getter,
            hash_repository,
            effective_agent_assembler,
            event_processor_builder,
        }
    }
}

impl<'a, O, I, HR, A, E> SubAgentBuilder for OnHostSubAgentBuilder<'a, O, I, HR, A, E>
where
    O: OpAMPClientBuilder<SubAgentCallbacks>,
    I: InstanceIDGetter,
    HR: HashRepository,
    A: EffectiveAgentsAssembler,
    E: SubAgentEventProcessorBuilder<O::Client>,
{
    type NotStartedSubAgent =
        SubAgentOnHost<NotStarted<E::SubAgentEventProcessor>, command_supervisor::NotStarted>;

    fn build(
        &self,
        agent_id: AgentID,
        sub_agent_config: &SubAgentConfig,
        sub_agent_publisher: EventPublisher<SubAgentEvent>,
    ) -> Result<Self::NotStartedSubAgent, SubAgentBuilderError> {
        let (sub_agent_opamp_publisher, sub_agent_opamp_consumer) = pub_sub();
        let (sub_agent_internal_publisher, sub_agent_internal_consumer) = pub_sub();

        let maybe_opamp_client = build_opamp_and_start_client(
            sub_agent_opamp_publisher,
            self.opamp_builder,
            self.instance_id_getter,
            agent_id.clone(),
            &sub_agent_config.agent_type,
            HashMap::from([("host.name".to_string(), get_hostname().into())]),
        )?;

        // try to build effective agent
        let effective_agent_res = self.effective_agent_assembler.assemble_agent(
            &agent_id,
            sub_agent_config,
            &Environment::OnHost,
        );

        let mut has_supervisors = true;

        if let Some(opamp_client) = &maybe_opamp_client {
            match self.hash_repository.get(&agent_id) {
                Err(e) => warn!("hash repository error for agent {}: {}", &agent_id, e),
                Ok(None) => warn!("hash repository not found for agent: {}", &agent_id),
                Ok(Some(mut hash)) => {
                    if let Err(err) = effective_agent_res.as_ref() {
                        report_remote_config_status_error(opamp_client, &hash, err.to_string())?;
                        error!(
                            "Failed to assemble agent {} and to create supervisors, only the opamp client will be listening for a fixed configuration",
                            agent_id
                        );
                        // report the failed status for remote config and let the opamp client
                        // running with no supervisors so the configuration can be fixed
                        has_supervisors = false;
                    } else if hash.is_applying() {
                        report_remote_config_status_applied(opamp_client, &hash)?;
                        hash.apply();
                        self.hash_repository.save(&agent_id, &hash)?;
                    } else if hash.is_failed() {
                        // failed hash always has the error message
                        let error_message = hash.error_message().unwrap();
                        report_remote_config_status_error(
                            opamp_client,
                            &hash,
                            error_message.to_string(),
                        )?;
                    }
                }
            }
        }

        let supervisors = match has_supervisors {
            false => Vec::new(),
            true => build_supervisors(effective_agent_res?)?,
        };

        let event_processor = self.event_processor_builder.build(
            agent_id.clone(),
            sub_agent_publisher,
            sub_agent_opamp_consumer,
            sub_agent_internal_consumer,
            maybe_opamp_client,
        );

        Ok(SubAgentOnHost::new(
            agent_id,
            supervisors,
            event_processor,
            sub_agent_internal_publisher,
        ))
    }
}

fn build_supervisors(
    effective_agent: EffectiveAgent,
) -> Result<Vec<SupervisorOnHost<command_supervisor::NotStarted>>, SubAgentError> {
    let agent_id = effective_agent.get_agent_id();
    let on_host = effective_agent
        .get_runtime_config()
        .deployment
        .on_host
        .clone()
        .ok_or(SubAgentError::ErrorCreatingSubAgent(
            effective_agent.to_string(),
        ))?;
    let file_logging = on_host.enable_file_logging.get();

    let mut supervisors = Vec::new();
    for exec in on_host.executables {
        let restart_policy: RestartPolicy = exec.restart_policy.into();
        let exec_data = ExecutableData::new(exec.path.get())
            .with_args(exec.args.get().into_vector())
            .with_env(exec.env.get().into_map());
        let config = SupervisorConfigOnHost::new(
            agent_id.clone(),
            exec_data,
            Context::new(),
            restart_policy,
            file_logging,
        );

        let not_started_supervisor = SupervisorOnHost::new(config);
        supervisors.push(not_started_supervisor);
    }
    Ok(supervisors)
}

fn get_hostname() -> String {
    #[cfg(unix)]
    return gethostname().unwrap_or_default().into_string().unwrap();

    #[cfg(not(unix))]
    return unimplemented!();
}

#[cfg(test)]
mod test {
    use super::*;
    use crate::agent_type::agent_metadata::AgentMetadata;
    use crate::agent_type::runtime_config::{Deployment, OnHost, Runtime};
    use crate::event::channel::pub_sub;
    use crate::opamp::client_builder::test::MockOpAMPClientBuilderMock;
    use crate::opamp::client_builder::test::MockStartedOpAMPClientMock;
    use crate::opamp::hash_repository::repository::test::MockHashRepositoryMock;
    use crate::opamp::instance_id::getter::test::MockInstanceIDGetterMock;
    use crate::opamp::remote_config_hash::Hash;
    use crate::sub_agent::effective_agents_assembler::tests::MockEffectiveAgentAssemblerMock;
    use crate::sub_agent::event_processor::test::MockEventProcessorMock;
    use crate::sub_agent::event_processor_builder::test::MockSubAgentEventProcessorBuilderMock;
    use crate::sub_agent::{NotStartedSubAgent, StartedSubAgent};
    use crate::super_agent::defaults::default_capabilities;
    use nix::unistd::gethostname;
    use opamp_client::opamp::proto::RemoteConfigStatus;
    use opamp_client::opamp::proto::RemoteConfigStatuses::Failed;
    use opamp_client::operation::{
        capabilities::Capabilities,
        settings::{AgentDescription, DescriptionValueType, StartSettings},
    };
    use std::collections::HashMap;
<<<<<<< HEAD
    use std::thread;
=======
    use std::sync::mpsc::channel;
>>>>>>> 833ca0dd

    #[test]
    fn build_start_stop() {
        let (opamp_publisher, _opamp_consumer) = pub_sub();
        let mut opamp_builder = MockOpAMPClientBuilderMock::new();
        let hostname = gethostname().unwrap_or_default().into_string().unwrap();
        let start_settings_infra = infra_agent_default_start_settings(&hostname);

        let sub_agent_id = AgentID::new("infra-agent").unwrap();
        let final_agent = on_host_final_agent(sub_agent_id.clone());
        let sub_agent_config = SubAgentConfig {
            agent_type: AgentMetadata::default().to_string().as_str().into(),
        };

        let mut started_client = MockStartedOpAMPClientMock::new();
        started_client.should_set_any_remote_config_status(1);

        // Infra Agent OpAMP no final stop nor health, just after stopping on reload
        opamp_builder.should_build_and_start(
            sub_agent_id.clone(),
            start_settings_infra,
            started_client,
        );

        let mut instance_id_getter = MockInstanceIDGetterMock::new();
        instance_id_getter.should_get(&sub_agent_id, "infra_agent_instance_id".to_string());

        let mut hash_repository_mock = MockHashRepositoryMock::new();
        hash_repository_mock.expect_get().times(1).returning(|_| {
            let hash = Hash::new("a-hash".to_string());
            Ok(Some(hash))
        });
        hash_repository_mock
            .expect_save()
            .times(1)
            .returning(|_, _| Ok(()));

        let mut effective_agent_assembler = MockEffectiveAgentAssemblerMock::new();
        effective_agent_assembler.should_assemble_agent(
            &sub_agent_id,
            &sub_agent_config,
            &Environment::OnHost,
            final_agent,
        );

        let mut sub_agent_event_processor_builder = MockSubAgentEventProcessorBuilderMock::new();
        sub_agent_event_processor_builder.should_return_event_processor_with_consumer();

        let on_host_builder = OnHostSubAgentBuilder::new(
            Some(&opamp_builder),
            &instance_id_getter,
            Arc::new(hash_repository_mock),
            &effective_agent_assembler,
            &sub_agent_event_processor_builder,
        );

        assert!(on_host_builder
            .build(sub_agent_id, &sub_agent_config, opamp_publisher)
            .unwrap()
            .run()
            .unwrap()
            .stop()
            .is_ok())
    }

    #[test]
    fn test_builder_should_report_failed_config() {
        let (opamp_publisher, _opamp_consumer) = pub_sub();
        // Mocks
        let mut opamp_builder = MockOpAMPClientBuilderMock::new();
        let mut hash_repository_mock = MockHashRepositoryMock::new();
        let mut instance_id_getter = MockInstanceIDGetterMock::new();
        let mut effective_agent_assembler = MockEffectiveAgentAssemblerMock::new();

        // Structures
        let hostname = gethostname().unwrap_or_default().into_string().unwrap();
        let start_settings_infra = infra_agent_default_start_settings(&hostname);
        let sub_agent_id = AgentID::new("infra-agent").unwrap();
        let final_agent = on_host_final_agent(sub_agent_id.clone());
        let sub_agent_config = SubAgentConfig {
            agent_type: AgentMetadata::default().to_string().as_str().into(),
        };

        // Expectations
        // Infra Agent OpAMP no final stop nor health, just after stopping on reload
        instance_id_getter.should_get(&sub_agent_id, "infra_agent_instance_id".to_string());

        let mut started_client = MockStartedOpAMPClientMock::new();
        // failed conf should be reported
        started_client.should_set_remote_config_status(RemoteConfigStatus {
            error_message: "this is an error message".to_string(),
            status: Failed as i32,
            last_remote_config_hash: "a-hash".as_bytes().to_vec(),
        });

        opamp_builder.should_build_and_start(
            sub_agent_id.clone(),
            start_settings_infra,
            started_client,
        );

        effective_agent_assembler.should_assemble_agent(
            &sub_agent_id,
            &sub_agent_config,
            &Environment::OnHost,
            final_agent,
        );

        // return a failed hash
        let failed_hash =
            Hash::failed("a-hash".to_string(), "this is an error message".to_string());
        hash_repository_mock.should_get_hash(&sub_agent_id, failed_hash);

        let mut sub_agent_event_processor_builder = MockSubAgentEventProcessorBuilderMock::new();
        sub_agent_event_processor_builder.should_build(MockEventProcessorMock::default());

        // Sub Agent Builder
        let on_host_builder = OnHostSubAgentBuilder::new(
            Some(&opamp_builder),
            &instance_id_getter,
            Arc::new(hash_repository_mock),
            &effective_agent_assembler,
            &sub_agent_event_processor_builder,
        );

        assert!(on_host_builder
            .build(sub_agent_id, &sub_agent_config, opamp_publisher)
            .is_ok());
    }

    // HELPERS
    #[cfg(test)]
    fn on_host_final_agent(agent_id: AgentID) -> EffectiveAgent {
        use crate::agent_type::definition::TemplateableValue;

        EffectiveAgent::new(
            agent_id,
            Runtime {
                deployment: Deployment {
                    on_host: Some(OnHost {
                        executables: Vec::new(),
                        enable_file_logging: TemplateableValue::new(false),
                    }),
                    k8s: None,
                },
            },
        )
    }

    fn infra_agent_default_start_settings(hostname: &str) -> StartSettings {
        start_settings(
            "infra_agent_instance_id".to_string(),
            default_capabilities(),
            "".to_string(),
            "".to_string(),
            "".to_string(),
            hostname,
        )
    }

    fn start_settings(
        instance_id: String,
        capabilities: Capabilities,
        agent_type: String,
        agent_version: String,
        agent_namespace: String,
        hostname: &str,
    ) -> StartSettings {
        StartSettings {
            instance_id,
            capabilities,
            agent_description: AgentDescription {
                identifying_attributes: HashMap::<String, DescriptionValueType>::from([
                    ("service.name".to_string(), agent_type.into()),
                    ("service.namespace".to_string(), agent_namespace.into()),
                    ("service.version".to_string(), agent_version.into()),
                ]),
                non_identifying_attributes: HashMap::from([(
                    "host.name".to_string(),
                    DescriptionValueType::String(hostname.to_string()),
                )]),
            },
        }
    }
}<|MERGE_RESOLUTION|>--- conflicted
+++ resolved
@@ -232,11 +232,6 @@
         settings::{AgentDescription, DescriptionValueType, StartSettings},
     };
     use std::collections::HashMap;
-<<<<<<< HEAD
-    use std::thread;
-=======
-    use std::sync::mpsc::channel;
->>>>>>> 833ca0dd
 
     #[test]
     fn build_start_stop() {
