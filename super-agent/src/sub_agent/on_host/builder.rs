use super::supervisor::command_supervisor_config::ExecutableData;
use super::{
    sub_agent::SubAgentOnHost,
    supervisor::{
        command_supervisor::SupervisorOnHost, command_supervisor_config::SupervisorConfigOnHost,
    },
};
use crate::agent_type::environment::Environment;
use crate::event::channel::{pub_sub, EventPublisher};
use crate::event::SubAgentEvent;
use crate::opamp::hash_repository::HashRepository;
use crate::opamp::instance_id::getter::InstanceIDGetter;
use crate::opamp::instance_id::IdentifiersProvider;
use crate::opamp::operations::build_opamp_and_start_client;
use crate::opamp::remote_config_report::{
    report_remote_config_status_applied, report_remote_config_status_error,
};
use crate::sub_agent::effective_agents_assembler::{EffectiveAgent, EffectiveAgentsAssembler};
use crate::sub_agent::event_processor_builder::SubAgentEventProcessorBuilder;
use crate::sub_agent::on_host::supervisor::command_supervisor;
use crate::sub_agent::NotStarted;
use crate::sub_agent::SubAgentCallbacks;
use crate::super_agent::config::{AgentID, SubAgentConfig};
use crate::{
    context::Context,
    opamp::client_builder::OpAMPClientBuilder,
    sub_agent::{
        error::{SubAgentBuilderError, SubAgentError},
        restart_policy::RestartPolicy,
        SubAgentBuilder,
    },
};
#[cfg(unix)]
use nix::unistd::gethostname;
use resource_detection::Detector;
use std::collections::HashMap;
use std::sync::Arc;
use tracing::{error, warn};

pub struct OnHostSubAgentBuilder<'a, O, I, HR, A, E>
where
    O: OpAMPClientBuilder<SubAgentCallbacks>,
    I: InstanceIDGetter,
    HR: HashRepository,
    A: EffectiveAgentsAssembler,
    E: SubAgentEventProcessorBuilder<O::Client>,
{
    opamp_builder: Option<&'a O>,
    instance_id_getter: &'a I,
    hash_repository: Arc<HR>,
    effective_agent_assembler: &'a A,
    event_processor_builder: &'a E,
    identifiers_provider: IdentifiersProvider,
}

impl<'a, O, I, HR, A, E> OnHostSubAgentBuilder<'a, O, I, HR, A, E>
where
    O: OpAMPClientBuilder<SubAgentCallbacks>,
    I: InstanceIDGetter,
    HR: HashRepository,
    A: EffectiveAgentsAssembler,
    E: SubAgentEventProcessorBuilder<O::Client>,
{
    pub fn new(
        opamp_builder: Option<&'a O>,
        instance_id_getter: &'a I,
        hash_repository: Arc<HR>,
        effective_agent_assembler: &'a A,
        event_processor_builder: &'a E,
        identifiers_provider: IdentifiersProvider,
    ) -> Self {
        Self {
            opamp_builder,
            instance_id_getter,
            hash_repository,
            effective_agent_assembler,
            event_processor_builder,
            identifiers_provider,
        }
    }
}

impl<'a, O, I, HR, A, E> SubAgentBuilder for OnHostSubAgentBuilder<'a, O, I, HR, A, E>
where
    O: OpAMPClientBuilder<SubAgentCallbacks>,
    I: InstanceIDGetter,
    HR: HashRepository,
    A: EffectiveAgentsAssembler,
    E: SubAgentEventProcessorBuilder<O::Client>,
{
    type NotStartedSubAgent =
        SubAgentOnHost<NotStarted<E::SubAgentEventProcessor>, command_supervisor::NotStarted>;

    fn build(
        &self,
        agent_id: AgentID,
        sub_agent_config: &SubAgentConfig,
        sub_agent_publisher: EventPublisher<SubAgentEvent>,
    ) -> Result<Self::NotStartedSubAgent, SubAgentBuilderError> {
        let (sub_agent_opamp_publisher, sub_agent_opamp_consumer) = pub_sub();
        let (sub_agent_internal_publisher, sub_agent_internal_consumer) = pub_sub();

        let maybe_opamp_client = build_opamp_and_start_client(
            sub_agent_opamp_publisher,
            self.opamp_builder,
            self.instance_id_getter,
            agent_id.clone(),
            &sub_agent_config.agent_type,
            HashMap::from([("host.name".to_string(), get_hostname().into())]),
        )?;

        // try to build effective agent
        let effective_agent_res = self.effective_agent_assembler.assemble_agent(
            &agent_id,
            sub_agent_config,
            &Environment::OnHost,
        );

        let mut has_supervisors = true;

        if let Some(opamp_client) = &maybe_opamp_client {
            match self.hash_repository.get(&agent_id) {
                Err(e) => warn!("hash repository error for agent {}: {}", &agent_id, e),
                Ok(None) => warn!("hash repository not found for agent: {}", &agent_id),
                Ok(Some(mut hash)) => {
                    if let Err(err) = effective_agent_res.as_ref() {
                        report_remote_config_status_error(opamp_client, &hash, err.to_string())?;
                        error!(
                            "Failed to assemble agent {} and to create supervisors, only the opamp client will be listening for a fixed configuration",
                            agent_id
                        );
                        // report the failed status for remote config and let the opamp client
                        // running with no supervisors so the configuration can be fixed
                        has_supervisors = false;
                    } else if hash.is_applying() {
                        report_remote_config_status_applied(opamp_client, &hash)?;
                        hash.apply();
                        self.hash_repository.save(&agent_id, &hash)?;
                    } else if hash.is_failed() {
                        // failed hash always has the error message
                        let error_message = hash.error_message().unwrap();
                        report_remote_config_status_error(
                            opamp_client,
                            &hash,
                            error_message.to_string(),
                        )?;
                    }
                }
            }
        }

        let supervisors = match has_supervisors {
            false => Vec::new(),
            true => build_supervisors(&self.identifiers_provider, effective_agent_res?)?,
        };

        let event_processor = self.event_processor_builder.build(
            agent_id.clone(),
            sub_agent_publisher,
            sub_agent_opamp_consumer,
            sub_agent_internal_consumer,
            maybe_opamp_client,
        );

        Ok(SubAgentOnHost::new(
            agent_id,
            supervisors,
            event_processor,
            sub_agent_internal_publisher,
        ))
    }
}

fn build_supervisors(
    identifiers_provider: &IdentifiersProvider,
    effective_agent: EffectiveAgent,
) -> Result<Vec<SupervisorOnHost<command_supervisor::NotStarted>>, SubAgentError> {
    let agent_id = effective_agent.get_agent_id();
    let on_host = effective_agent
        .get_runtime_config()
        .deployment
        .on_host
        .clone()
        .ok_or(SubAgentError::ErrorCreatingSubAgent(
            effective_agent.to_string(),
        ))?;

    let mut supervisors = Vec::new();
<<<<<<< HEAD
    let enable_file_logging = on_host.enable_file_logging.get();
=======

>>>>>>> edbf19e4
    for exec in on_host.executables {
        let restart_policy: RestartPolicy = exec.restart_policy.into();
        let mut env = exec.env.get().into_map();
        env.extend(get_additional_env(identifiers_provider));

        let exec_data = ExecutableData::new(exec.path.get())
            .with_args(exec.args.get().into_vector())
<<<<<<< HEAD
            .with_env(exec.env.get().into_map());
        let mut config = SupervisorConfigOnHost::new(
=======
            .with_env(env);

        let config = SupervisorConfigOnHost::new(
>>>>>>> edbf19e4
            agent_id.clone(),
            exec_data,
            Context::new(),
            restart_policy,
        )
        .with_file_logging(enable_file_logging);

        if let Some(health) = exec.health {
            config = config.with_health_check(health);
        }

        let not_started_supervisor = SupervisorOnHost::new(config);
        supervisors.push(not_started_supervisor);
    }
    Ok(supervisors)
}

fn get_hostname() -> String {
    #[cfg(unix)]
    return gethostname().unwrap_or_default().into_string().unwrap();

    #[cfg(not(unix))]
    return unimplemented!();
}

fn get_additional_env<D1, D2>(
    identifiers_provider: &IdentifiersProvider<D1, D2>,
) -> impl IntoIterator<Item = (String, String)>
where
    D1: Detector,
    D2: Detector,
{
    identifiers_provider
        .provide()
        .map(|ids| vec![("NR_HOST_ID".to_string(), ids.host_id)])
        .unwrap_or_default()
}

#[cfg(test)]
mod test {
    use super::*;
    use crate::agent_type::agent_metadata::AgentMetadata;
    use crate::agent_type::runtime_config::{Deployment, OnHost, Runtime};
    use crate::event::channel::pub_sub;
    use crate::opamp::client_builder::test::MockOpAMPClientBuilderMock;
    use crate::opamp::client_builder::test::MockStartedOpAMPClientMock;
    use crate::opamp::hash_repository::repository::test::MockHashRepositoryMock;
    use crate::opamp::instance_id::getter::test::MockInstanceIDGetterMock;
    use crate::opamp::instance_id::test::{MockCloudDetectorMock, MockSystemDetectorMock};
    use crate::opamp::remote_config_hash::Hash;
    use crate::sub_agent::effective_agents_assembler::tests::MockEffectiveAgentAssemblerMock;
    use crate::sub_agent::event_processor::test::MockEventProcessorMock;
    use crate::sub_agent::event_processor_builder::test::MockSubAgentEventProcessorBuilderMock;
    use crate::sub_agent::{NotStartedSubAgent, StartedSubAgent};
    use crate::super_agent::defaults::default_capabilities;
    use nix::unistd::gethostname;
    use opamp_client::opamp::proto::RemoteConfigStatus;
    use opamp_client::opamp::proto::RemoteConfigStatuses::Failed;
    use opamp_client::operation::{
        capabilities::Capabilities,
        settings::{AgentDescription, DescriptionValueType, StartSettings},
    };
    use resource_detection::cloud::cloud_id::detector::CloudIdDetectorError;
    use resource_detection::system::detector::SystemDetectorError;
    use resource_detection::{DetectError, Resource};
    use std::collections::HashMap;

    #[test]
    fn build_start_stop() {
        let (opamp_publisher, _opamp_consumer) = pub_sub();
        let mut opamp_builder = MockOpAMPClientBuilderMock::new();
        let hostname = gethostname().unwrap_or_default().into_string().unwrap();
        let start_settings_infra = infra_agent_default_start_settings(&hostname);

        let sub_agent_id = AgentID::new("infra-agent").unwrap();
        let final_agent = on_host_final_agent(sub_agent_id.clone());
        let sub_agent_config = SubAgentConfig {
            agent_type: AgentMetadata::default().to_string().as_str().into(),
        };

        let mut started_client = MockStartedOpAMPClientMock::new();
        started_client.should_set_any_remote_config_status(1);

        // Infra Agent OpAMP no final stop nor health, just after stopping on reload
        opamp_builder.should_build_and_start(
            sub_agent_id.clone(),
            start_settings_infra,
            started_client,
        );

        let mut instance_id_getter = MockInstanceIDGetterMock::new();
        instance_id_getter.should_get(&sub_agent_id, "infra_agent_instance_id".to_string());

        let mut hash_repository_mock = MockHashRepositoryMock::new();
        hash_repository_mock.expect_get().times(1).returning(|_| {
            let hash = Hash::new("a-hash".to_string());
            Ok(Some(hash))
        });
        hash_repository_mock
            .expect_save()
            .times(1)
            .returning(|_, _| Ok(()));

        let mut effective_agent_assembler = MockEffectiveAgentAssemblerMock::new();
        effective_agent_assembler.should_assemble_agent(
            &sub_agent_id,
            &sub_agent_config,
            &Environment::OnHost,
            final_agent,
        );

        let mut sub_agent_event_processor_builder = MockSubAgentEventProcessorBuilderMock::new();
        sub_agent_event_processor_builder.should_return_event_processor_with_consumer();

        let on_host_builder = OnHostSubAgentBuilder::new(
            Some(&opamp_builder),
            &instance_id_getter,
            Arc::new(hash_repository_mock),
            &effective_agent_assembler,
            &sub_agent_event_processor_builder,
            IdentifiersProvider::default(),
        );

        assert!(on_host_builder
            .build(sub_agent_id, &sub_agent_config, opamp_publisher)
            .unwrap()
            .run()
            .unwrap()
            .stop()
            .is_ok())
    }

    #[test]
    fn test_builder_should_report_failed_config() {
        let (opamp_publisher, _opamp_consumer) = pub_sub();
        // Mocks
        let mut opamp_builder = MockOpAMPClientBuilderMock::new();
        let mut hash_repository_mock = MockHashRepositoryMock::new();
        let mut instance_id_getter = MockInstanceIDGetterMock::new();
        let mut effective_agent_assembler = MockEffectiveAgentAssemblerMock::new();

        // Structures
        let hostname = gethostname().unwrap_or_default().into_string().unwrap();
        let start_settings_infra = infra_agent_default_start_settings(&hostname);
        let sub_agent_id = AgentID::new("infra-agent").unwrap();
        let final_agent = on_host_final_agent(sub_agent_id.clone());
        let sub_agent_config = SubAgentConfig {
            agent_type: AgentMetadata::default().to_string().as_str().into(),
        };

        // Expectations
        // Infra Agent OpAMP no final stop nor health, just after stopping on reload
        instance_id_getter.should_get(&sub_agent_id, "infra_agent_instance_id".to_string());

        let mut started_client = MockStartedOpAMPClientMock::new();
        // failed conf should be reported
        started_client.should_set_remote_config_status(RemoteConfigStatus {
            error_message: "this is an error message".to_string(),
            status: Failed as i32,
            last_remote_config_hash: "a-hash".as_bytes().to_vec(),
        });

        opamp_builder.should_build_and_start(
            sub_agent_id.clone(),
            start_settings_infra,
            started_client,
        );

        effective_agent_assembler.should_assemble_agent(
            &sub_agent_id,
            &sub_agent_config,
            &Environment::OnHost,
            final_agent,
        );

        // return a failed hash
        let failed_hash =
            Hash::failed("a-hash".to_string(), "this is an error message".to_string());
        hash_repository_mock.should_get_hash(&sub_agent_id, failed_hash);

        let mut sub_agent_event_processor_builder = MockSubAgentEventProcessorBuilderMock::new();
        sub_agent_event_processor_builder.should_build(MockEventProcessorMock::default());

        // Sub Agent Builder
        let on_host_builder = OnHostSubAgentBuilder::new(
            Some(&opamp_builder),
            &instance_id_getter,
            Arc::new(hash_repository_mock),
            &effective_agent_assembler,
            &sub_agent_event_processor_builder,
            IdentifiersProvider::default(),
        );

        assert!(on_host_builder
            .build(sub_agent_id, &sub_agent_config, opamp_publisher)
            .is_ok());
    }

    // HELPERS
    #[cfg(test)]
    fn on_host_final_agent(agent_id: AgentID) -> EffectiveAgent {
        use crate::agent_type::definition::TemplateableValue;

        EffectiveAgent::new(
            agent_id,
            Runtime {
                deployment: Deployment {
                    on_host: Some(OnHost {
                        executables: Vec::new(),
                        enable_file_logging: TemplateableValue::new(false),
                    }),
                    k8s: None,
                },
            },
        )
    }

    fn infra_agent_default_start_settings(hostname: &str) -> StartSettings {
        start_settings(
            "infra_agent_instance_id".to_string(),
            default_capabilities(),
            "".to_string(),
            "".to_string(),
            "".to_string(),
            hostname,
        )
    }

    fn start_settings(
        instance_id: String,
        capabilities: Capabilities,
        agent_type: String,
        agent_version: String,
        agent_namespace: String,
        hostname: &str,
    ) -> StartSettings {
        StartSettings {
            instance_id,
            capabilities,
            agent_description: AgentDescription {
                identifying_attributes: HashMap::<String, DescriptionValueType>::from([
                    ("service.name".to_string(), agent_type.into()),
                    ("service.namespace".to_string(), agent_namespace.into()),
                    ("service.version".to_string(), agent_version.into()),
                ]),
                non_identifying_attributes: HashMap::from([(
                    "host.name".to_string(),
                    DescriptionValueType::String(hostname.to_string()),
                )]),
            },
        }
    }

    #[test]
    fn build_additional_env_from_system_provider_empty_cloud() {
        let mut system_detector = MockSystemDetectorMock::default();
        let mut cloud_detector = MockCloudDetectorMock::default();
        let system_resource = Resource::new([(
            "machine_id".to_string().into(),
            "some machine id".to_string().into(),
        )]);
        let cloud_resource = Resource::new([]);

        system_detector.should_detect(system_resource);
        cloud_detector.should_detect(cloud_resource);

        let expected = HashMap::from([("NR_HOST_ID".to_string(), "some machine id".to_string())]);

        let identifiers_provider = IdentifiersProvider::new(system_detector, cloud_detector);
        let actual = get_additional_env(&identifiers_provider)
            .into_iter()
            .collect();

        assert_eq!(expected, actual);
    }

    #[test]
    fn build_additional_env_from_system_provider_with_cloud() {
        let mut system_detector = MockSystemDetectorMock::default();
        let mut cloud_detector = MockCloudDetectorMock::default();
        let system_resource = Resource::new([(
            "machine_id".to_string().into(),
            "some machine id".to_string().into(),
        )]);
        let cloud_resource = Resource::new([(
            "cloud_instance_id".to_string().into(),
            "some cloud id".to_string().into(),
        )]);

        system_detector.should_detect(system_resource);
        cloud_detector.should_detect(cloud_resource);

        let expected = HashMap::from([("NR_HOST_ID".to_string(), "some cloud id".to_string())]);

        let identifiers_provider = IdentifiersProvider::new(system_detector, cloud_detector);
        let actual = get_additional_env(&identifiers_provider)
            .into_iter()
            .collect();

        assert_eq!(expected, actual);
    }

    #[test]
    fn build_additional_env_with_empty_but_valid_detection() {
        // The detectors might return an Ok(_) result but with empty resources. What happens?
        let mut system_detector = MockSystemDetectorMock::default();
        let mut cloud_detector = MockCloudDetectorMock::default();
        let system_resource = Resource::new([]);
        let cloud_resource = Resource::new([]);

        system_detector.should_detect(system_resource);
        cloud_detector.should_detect(cloud_resource);

        // Ok(_) results will "unset" the host ID. Do we want this?
        let expected = HashMap::from([("NR_HOST_ID".to_string(), "".to_string())]);

        let identifiers_provider = IdentifiersProvider::new(system_detector, cloud_detector);
        let actual = get_additional_env(&identifiers_provider)
            .into_iter()
            .collect();

        assert_eq!(expected, actual);
    }

    #[test]
    fn build_additional_env_with_failing_system_detection_does_not_detect_cloud() {
        let mut system_detector = MockSystemDetectorMock::default();
        let mut cloud_detector = MockCloudDetectorMock::default();
        let system_detection_err =
            DetectError::SystemError(SystemDetectorError::HostnameError("random err".into()));

        system_detector.should_fail_detection(system_detection_err);
        cloud_detector.expect_detect().never();

        let expected = HashMap::from([]);

        let identifiers_provider = IdentifiersProvider::new(system_detector, cloud_detector);
        let actual = get_additional_env(&identifiers_provider)
            .into_iter()
            .collect();

        assert_eq!(expected, actual);
    }

    #[test]
    fn build_additional_env_with_failing_cloud_detection() {
        let mut system_detector = MockSystemDetectorMock::default();
        let mut cloud_detector = MockCloudDetectorMock::default();
        let system_resource = Resource::new([]);
        let cloud_detection_err =
            DetectError::CloudIdError(CloudIdDetectorError::UnsuccessfulCloudIdCheck());

        system_detector.should_detect(system_resource);
        cloud_detector.should_fail_detection(cloud_detection_err);

        let expected = HashMap::from([("NR_HOST_ID".to_string(), "".to_string())]);

        let identifiers_provider = IdentifiersProvider::new(system_detector, cloud_detector);
        let actual = get_additional_env(&identifiers_provider)
            .into_iter()
            .collect();

        assert_eq!(expected, actual);
    }
}<|MERGE_RESOLUTION|>--- conflicted
+++ resolved
@@ -186,11 +186,7 @@
         ))?;
 
     let mut supervisors = Vec::new();
-<<<<<<< HEAD
     let enable_file_logging = on_host.enable_file_logging.get();
-=======
-
->>>>>>> edbf19e4
     for exec in on_host.executables {
         let restart_policy: RestartPolicy = exec.restart_policy.into();
         let mut env = exec.env.get().into_map();
@@ -198,14 +194,9 @@
 
         let exec_data = ExecutableData::new(exec.path.get())
             .with_args(exec.args.get().into_vector())
-<<<<<<< HEAD
-            .with_env(exec.env.get().into_map());
+            .with_env(env);
+
         let mut config = SupervisorConfigOnHost::new(
-=======
-            .with_env(env);
-
-        let config = SupervisorConfigOnHost::new(
->>>>>>> edbf19e4
             agent_id.clone(),
             exec_data,
             Context::new(),
