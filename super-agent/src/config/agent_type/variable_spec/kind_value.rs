use std::{fmt::Debug, path::PathBuf};

use serde::{Deserialize, Deserializer, Serialize};

use crate::config::agent_type::error::AgentTypeError;

#[derive(Debug, PartialEq, Clone, Serialize)]
pub struct KindValue<T>
where
    T: PartialEq,
{
    pub(crate) required: bool,
    pub(crate) default: Option<T>,
    pub(crate) final_value: Option<T>,
<<<<<<< HEAD
    pub(crate) variants: Vec<T>,
=======
>>>>>>> 0a5d1c05
}

#[derive(Debug, PartialEq, Clone, Serialize, Deserialize)]
pub struct KindValueWithPath<T>
where
    T: PartialEq,
{
    #[serde(flatten)]
    pub(crate) inner: KindValue<T>,
    pub(crate) file_path: PathBuf,
}

impl<T> KindValue<T>
where
    T: PartialEq + Debug,
{
<<<<<<< HEAD
    pub(crate) fn not_required_without_default(&self) -> bool {
        !self.required && self.default.is_none()
    }
    // pub(crate) fn set_default_as_final(&mut self) {
    //     self.final_value = self.default.take();
    // }
    pub(crate) fn set_final_value(&mut self, value: T) -> Result<(), AgentTypeError> {
        if !self.is_valid_variant(&value) {
            return Err(AgentTypeError::InvalidVariant(
                format!("{value:?}"),
                self.variants.iter().map(|v| format!("{v:?}")).collect(),
            ));
        }
=======
    pub(crate) fn set_final_value(&mut self, value: T) {
>>>>>>> 0a5d1c05
        self.final_value = Some(value);
        Ok(())
    }
    pub(crate) fn is_valid_variant(&self, value: &T) -> bool {
        self.variants.is_empty() || self.variants.iter().any(|v| v == value)
    }
}

impl<'de, T> Deserialize<'de> for KindValue<T>
where
    T: Deserialize<'de> + PartialEq,
{
    fn deserialize<D>(deserializer: D) -> Result<Self, D::Error>
    where
        D: Deserializer<'de>,
    {
        use serde::de::Error;
        // intermediate serialization type to validate `default` and `required` fields
        #[derive(Debug, Deserialize)]
        struct IntermediateValueKind<T> {
            default: Option<T>,
<<<<<<< HEAD
            variants: Option<Vec<T>>,
=======
>>>>>>> 0a5d1c05
            required: bool,
        }

        let intermediate_spec = IntermediateValueKind::deserialize(deserializer)?;
        if intermediate_spec.default.is_none() && !intermediate_spec.required {
            return Err(D::Error::custom(AgentTypeError::MissingDefault));
        }

        Ok(KindValue {
            default: intermediate_spec.default,
            required: intermediate_spec.required,
            final_value: None,
<<<<<<< HEAD
            variants: intermediate_spec.variants.unwrap_or(Vec::new()),
=======
>>>>>>> 0a5d1c05
        })
    }
}

#[cfg(test)]
mod test {
    use std::path::PathBuf;

    use super::{KindValue, KindValueWithPath};

    impl<T> KindValue<T>
    where
        T: PartialEq,
    {
        pub(crate) fn new(required: bool, default: Option<T>, final_value: Option<T>) -> Self {
            Self {
                required,
                default,
                final_value,
                variants: Vec::new(),
            }
        }
    }

    impl<T> KindValueWithPath<T>
    where
        T: PartialEq,
    {
        pub(crate) fn new(
            required: bool,
            default: Option<T>,
            final_value: Option<T>,
            file_path: PathBuf,
        ) -> Self {
            Self {
                inner: KindValue {
                    required,
                    default,
                    final_value,
                    variants: Vec::new(),
                },
                file_path,
            }
        }
    }

    #[test]
    fn test_set_final_value_valid_variant() {
        let mut kind_value: KindValue<i32> = KindValue {
            required: true,
            default: Some(1),
            final_value: None,
            variants: vec![1, 2, 3],
        };

        assert!(kind_value.set_final_value(2).is_ok());
        assert_eq!(kind_value.final_value, Some(2));
    }

    #[test]
    fn test_set_final_value_invalid_variant() {
        let mut kind_value: KindValue<i32> = KindValue {
            required: true,
            default: Some(1),
            final_value: None,
            variants: vec![1, 2, 3],
        };

        assert_eq!(
            kind_value.set_final_value(4).unwrap_err().to_string(),
            r#"Invalid variant provided as a value: `4`. Variants allowed: ["1", "2", "3"]"#
        );
        assert_eq!(kind_value.final_value, None);
    }

    #[test]
    fn test_set_final_value_no_variants() {
        let mut kind_value: KindValue<i32> = KindValue {
            required: true,
            default: Some(1),
            final_value: None,
            variants: Vec::new(),
        };

        assert!(kind_value.set_final_value(2).is_ok());
        assert_eq!(kind_value.final_value, Some(2));
    }
}<|MERGE_RESOLUTION|>--- conflicted
+++ resolved
@@ -12,10 +12,7 @@
     pub(crate) required: bool,
     pub(crate) default: Option<T>,
     pub(crate) final_value: Option<T>,
-<<<<<<< HEAD
     pub(crate) variants: Vec<T>,
-=======
->>>>>>> 0a5d1c05
 }
 
 #[derive(Debug, PartialEq, Clone, Serialize, Deserialize)]
@@ -32,13 +29,6 @@
 where
     T: PartialEq + Debug,
 {
-<<<<<<< HEAD
-    pub(crate) fn not_required_without_default(&self) -> bool {
-        !self.required && self.default.is_none()
-    }
-    // pub(crate) fn set_default_as_final(&mut self) {
-    //     self.final_value = self.default.take();
-    // }
     pub(crate) fn set_final_value(&mut self, value: T) -> Result<(), AgentTypeError> {
         if !self.is_valid_variant(&value) {
             return Err(AgentTypeError::InvalidVariant(
@@ -46,9 +36,6 @@
                 self.variants.iter().map(|v| format!("{v:?}")).collect(),
             ));
         }
-=======
-    pub(crate) fn set_final_value(&mut self, value: T) {
->>>>>>> 0a5d1c05
         self.final_value = Some(value);
         Ok(())
     }
@@ -70,10 +57,7 @@
         #[derive(Debug, Deserialize)]
         struct IntermediateValueKind<T> {
             default: Option<T>,
-<<<<<<< HEAD
             variants: Option<Vec<T>>,
-=======
->>>>>>> 0a5d1c05
             required: bool,
         }
 
@@ -86,10 +70,7 @@
             default: intermediate_spec.default,
             required: intermediate_spec.required,
             final_value: None,
-<<<<<<< HEAD
             variants: intermediate_spec.variants.unwrap_or(Vec::new()),
-=======
->>>>>>> 0a5d1c05
         })
     }
 }
