#[cfg(test)]
mod tests_mocked_executor {
<<<<<<< HEAD
    use crate::k8s::error::K8sError::Generic;
=======
    use crate::k8s::Error::Generic;
>>>>>>> b1f167b8
    use kube::error::ErrorResponse;
    use kube::Error;

    ///
    /// The following tests are just an example to show how the K8sExecutor con be mocked completely
    ///

    #[double]
    use crate::k8s::executor::K8sExecutor;
    use mockall_double::double;

    #[tokio::test]
    async fn test_version_with_whole_mock() {
        let mut mock = K8sExecutor::default();
        mock.expect_get_minor_version()
            .returning(|| Ok("24".to_string()));

        let version = mock.get_minor_version().await;
        assert_eq!(true, version.is_ok());
        let version = version.unwrap();
        assert_eq!(version, "24");
    }

    #[tokio::test]
    async fn test_get_pods_with_whole_mock() {
        let mut mock = K8sExecutor::default();
        mock.expect_get_pods().returning(|| {
            Err(Generic(Error::Api(ErrorResponse {
                status: "test".to_string(),
                message: "test".to_string(),
                reason: "test".to_string(),
                code: 404,
            })))
        });

        let list_pods = mock.get_pods().await;
        assert_eq!(true, list_pods.is_err());
    }
}<|MERGE_RESOLUTION|>--- conflicted
+++ resolved
@@ -1,10 +1,6 @@
 #[cfg(test)]
 mod tests_mocked_executor {
-<<<<<<< HEAD
-    use crate::k8s::error::K8sError::Generic;
-=======
     use crate::k8s::Error::Generic;
->>>>>>> b1f167b8
     use kube::error::ErrorResponse;
     use kube::Error;
 
