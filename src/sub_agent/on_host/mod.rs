pub mod builder;
pub mod command;
pub mod supervisor;

// Module implementing the SubAgent traits.
<<<<<<< HEAD
pub mod sub_agent;

pub mod opamp;
=======
pub mod sub_agent;
>>>>>>> 1890e69a
<|MERGE_RESOLUTION|>--- conflicted
+++ resolved
@@ -3,10 +3,4 @@
 pub mod supervisor;
 
 // Module implementing the SubAgent traits.
-<<<<<<< HEAD
-pub mod sub_agent;
-
-pub mod opamp;
-=======
-pub mod sub_agent;
->>>>>>> 1890e69a
+pub mod sub_agent;