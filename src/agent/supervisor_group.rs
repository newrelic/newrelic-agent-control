--- conflicted
+++ resolved
@@ -267,48 +267,26 @@
             (
                 AgentID("sleep_5".to_string()),
                 AgentRunner::new(
-<<<<<<< HEAD
-                    Some(
-                        builder
-                            .build(StartSettings {
-                                instance_id: "testing".to_string(),
-                                ..Default::default()
-                            })
-                            .unwrap(),
-                    ),
-=======
                     builder.map(|b| {
                         b.build(StartSettings {
                             instance_id: "testing".to_string(),
-                            capabilities: Capabilities::default(),
+                            ..Default::default()
                         })
                         .unwrap()
                     }),
->>>>>>> bcdef5e3
                     vec![new_sleep_supervisor(tx.clone(), 5)],
                 ),
             ),
             (
                 AgentID("sleep_10".to_string()),
                 AgentRunner::new(
-<<<<<<< HEAD
-                    Some(
-                        builder
-                            .build(StartSettings {
-                                instance_id: "testing".to_string(),
-                                ..Default::default()
-                            })
-                            .unwrap(),
-                    ),
-=======
                     builder.map(|b| {
                         b.build(StartSettings {
                             instance_id: "testing".to_string(),
-                            capabilities: Capabilities::default(),
+                            ..Default::default()
                         })
                         .unwrap()
                     }),
->>>>>>> bcdef5e3
                     vec![
                         new_sleep_supervisor(tx.clone(), 10),
                         new_sleep_supervisor(tx.clone(), 10),
