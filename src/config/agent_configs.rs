--- conflicted
+++ resolved
@@ -6,10 +6,7 @@
 use super::agent_type::AgentType;
 
 #[derive(Debug, Deserialize, PartialEq, Clone)]
-<<<<<<< HEAD
-=======
 #[serde(deny_unknown_fields)]
->>>>>>> 5956bf12
 pub struct MetaAgentConfig {
     /// agents is a map of agent types to their specific configuration (if any).
     #[serde(deserialize_with = "des_agent_configs")]
