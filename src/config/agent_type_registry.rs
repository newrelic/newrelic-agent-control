use std::collections::HashMap;

use thiserror::Error;

<<<<<<< HEAD
use crate::super_agent::defaults::{KUBERNETES_TYPE, NEWRELIC_INFRA_TYPE, NRDOT_TYPE};
=======
use crate::super_agent::defaults::{NEWRELIC_INFRA_TYPE_1, NEWRELIC_INFRA_TYPE_2, NRDOT_TYPE};
>>>>>>> 9ac6ea95

use super::agent_type::agent_types::FinalAgent;

#[derive(Error, Debug)]
pub enum AgentRepositoryError {
    #[error("agent not found")]
    NotFound,
    #[error("`{0}`")]
    SerdeYaml(#[from] serde_yaml::Error),
}

/// AgentRegistry stores and loads Agent types.
pub trait AgentRegistry {
    // get returns an Agent type given a definition.
    // TODO: evaluate if returning an owned value is needed, CoW?
    fn get(&self, name: &str) -> Result<FinalAgent, AgentRepositoryError>;
}

#[derive(Debug, Clone, PartialEq)]
pub struct LocalRegistry(HashMap<String, FinalAgent>);

impl Default for LocalRegistry {
    // default returns the LocalRegistry loaded with the defined default agents
    fn default() -> Self {
        let mut local_agent_type_repository = LocalRegistry(HashMap::new());
        // save to unwrap(), default agent cannot be changed inline
        local_agent_type_repository
            .store_from_yaml(NEWRELIC_INFRA_TYPE_1.as_bytes())
            .unwrap();
        local_agent_type_repository
            .store_from_yaml(NEWRELIC_INFRA_TYPE_2.as_bytes())
            .unwrap();
        local_agent_type_repository
            .store_from_yaml(NRDOT_TYPE.as_bytes())
            .unwrap();
        local_agent_type_repository
            .store_from_yaml(KUBERNETES_TYPE.as_bytes())
            .unwrap();

        local_agent_type_repository
    }
}

impl LocalRegistry {
    pub fn store_from_yaml(&mut self, agent_bytes: &[u8]) -> Result<(), AgentRepositoryError> {
        let agent: FinalAgent = serde_yaml::from_reader(agent_bytes)?;
        // TODO: The usage of `insert` allows to insert the same agent metadata without failing, it just overwrites it.
        //  We should consider a way to check if an agent already exists and fail.
        //  See issue #82766 <https://github.com/rust-lang/rust/issues/82766> as a potential solution.
        self.0.insert(agent.metadata.to_string(), agent);
        Ok(())
    }
}

impl AgentRegistry for LocalRegistry {
    fn get(&self, name: &str) -> Result<FinalAgent, AgentRepositoryError> {
        match self.0.get(name) {
            None => Err(AgentRepositoryError::NotFound),
            Some(final_agent) => Ok(final_agent.clone()),
        }
    }
}

impl LocalRegistry {
    pub fn new<A: IntoIterator<Item = FinalAgent>>(agents: A) -> Self {
        let mut registry = LocalRegistry::default();

        for agent in agents {
            registry.0.insert(agent.metadata.to_string(), agent);
        }

        registry
    }
}

#[cfg(test)]
pub mod tests {
    use super::*;
    use crate::config::agent_type::agent_types::tests::AGENT_GIVEN_YAML;
    use mockall::{mock, predicate};

    // Mock
    mock! {
        pub AgentRegistryMock {}

        impl AgentRegistry for AgentRegistryMock  {
            fn get(&self, name: &str) -> Result<FinalAgent, AgentRepositoryError>;
        }
    }

    impl MockAgentRegistryMock {
        pub fn should_get(&mut self, name: String, final_agent: &FinalAgent) {
            let final_agent = final_agent.clone();
            self.expect_get()
                .with(predicate::eq(name.clone()))
                .once()
                .returning(move |_| Ok(final_agent.clone()));
        }

        pub fn should_not_get(&mut self, name: String) {
            self.expect_get()
                .with(predicate::eq(name.clone()))
                .once()
                .returning(move |_| Err(AgentRepositoryError::NotFound));
        }
    }

    impl LocalRegistry {
        pub fn store_with_key(
            &mut self,
            key: String,
            agent: FinalAgent,
        ) -> Result<(), AgentRepositoryError> {
            Ok(_ = self.0.insert(key, agent))
        }
    }

    #[test]
    fn default_local_registry() {
        let registry = LocalRegistry::default();
        assert_eq!(registry.0.len(), 3)
    }

    #[test]
    fn add_multiple_agents() {
        let mut repository = LocalRegistry::default();

        assert!(repository
            .store_from_yaml(AGENT_GIVEN_YAML.as_bytes())
            .is_ok());

        assert_eq!(
            repository
                .get("newrelic/nrdot:0.1.0")
                .unwrap()
                .metadata
                .to_string(),
            "newrelic/nrdot:0.1.0"
        );

        let invalid_lookup = repository.get("not_an_agent");
        assert!(invalid_lookup.is_err());

        assert_eq!(
            invalid_lookup.unwrap_err().to_string(),
            "agent not found".to_string()
        )
    }
}<|MERGE_RESOLUTION|>--- conflicted
+++ resolved
@@ -2,11 +2,9 @@
 
 use thiserror::Error;
 
-<<<<<<< HEAD
-use crate::super_agent::defaults::{KUBERNETES_TYPE, NEWRELIC_INFRA_TYPE, NRDOT_TYPE};
-=======
-use crate::super_agent::defaults::{NEWRELIC_INFRA_TYPE_1, NEWRELIC_INFRA_TYPE_2, NRDOT_TYPE};
->>>>>>> 9ac6ea95
+use crate::super_agent::defaults::{
+    KUBERNETES_TYPE, NEWRELIC_INFRA_TYPE_1, NEWRELIC_INFRA_TYPE_2, NRDOT_TYPE,
+};
 
 use super::agent_type::agent_types::FinalAgent;
 
@@ -127,7 +125,7 @@
     #[test]
     fn default_local_registry() {
         let registry = LocalRegistry::default();
-        assert_eq!(registry.0.len(), 3)
+        assert_eq!(registry.0.len(), 4)
     }
 
     #[test]
