--- conflicted
+++ resolved
@@ -27,13 +27,8 @@
     ) -> Result<(), AgentRepositoryError>;
 }
 
-<<<<<<< HEAD
-#[derive(Debug, Default, Clone)]
+#[derive(Debug, Default, Clone, PartialEq)]
 pub struct LocalRepository(HashMap<String, FinalAgent>);
-=======
-#[derive(Debug, Default, Clone, PartialEq)]
-pub struct LocalRepository(HashMap<String, Agent>);
->>>>>>> 69669316
 
 impl AgentRepository for LocalRepository {
     fn get(&self, name: &str) -> Result<&FinalAgent, AgentRepositoryError> {
