--- conflicted
+++ resolved
@@ -80,13 +80,8 @@
 
 const NEWRELIC_INFRA_TYPE: &str = r#"
 namespace: newrelic
-<<<<<<< HEAD
-name: newrelic-infra
+name: com.newrelic.infrastructure_agent
 version: 0.0.1
-=======
-name: com.newrelic.infrastructure_agent
-version: 1.47.1
->>>>>>> d1b06af9
 variables:
   config_file:
     description: "Newrelic infra configuration path"
