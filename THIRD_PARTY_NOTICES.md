--- conflicted
+++ resolved
@@ -45,6 +45,14 @@
 
 
 
+## ahash (https://crates.io/crates/ahash)
+
+Distributed under the following license(s):
+* MIT
+* Apache-2.0
+
+
+
 ## aho-corasick (https://crates.io/crates/aho-corasick)
 
 Distributed under the following license(s):
@@ -180,6 +188,14 @@
 
 
 
+## base64 (https://crates.io/crates/base64)
+
+Distributed under the following license(s):
+* MIT
+* Apache-2.0
+
+
+
 ## bitflags (https://crates.io/crates/bitflags)
 
 Distributed under the following license(s):
@@ -196,6 +212,14 @@
 
 
 
+## block-buffer (https://crates.io/crates/block-buffer)
+
+Distributed under the following license(s):
+* MIT
+* Apache-2.0
+
+
+
 ## bumpalo (https://crates.io/crates/bumpalo)
 
 Distributed under the following license(s):
@@ -275,6 +299,14 @@
 
 
 
+## config (https://crates.io/crates/config)
+
+Distributed under the following license(s):
+* MIT
+* Apache-2.0
+
+
+
 ## core-foundation (https://crates.io/crates/core-foundation)
 
 Distributed under the following license(s):
@@ -299,6 +331,14 @@
 
 
 
+## cpufeatures (https://crates.io/crates/cpufeatures)
+
+Distributed under the following license(s):
+* MIT
+* Apache-2.0
+
+
+
 ## crc32fast (https://crates.io/crates/crc32fast)
 
 Distributed under the following license(s):
@@ -307,6 +347,14 @@
 
 
 
+## crypto-common (https://crates.io/crates/crypto-common)
+
+Distributed under the following license(s):
+* MIT
+* Apache-2.0
+
+
+
 ## ctrlc (https://crates.io/crates/ctrlc)
 
 Distributed under the following license(s):
@@ -338,6 +386,21 @@
 
 
 
+## digest (https://crates.io/crates/digest)
+
+Distributed under the following license(s):
+* MIT
+* Apache-2.0
+
+
+
+## dlv-list (https://crates.io/crates/dlv-list)
+
+Distributed under the following license(s):
+* MIT
+
+
+
 ## downcast (https://crates.io/crates/downcast)
 
 Distributed under the following license(s):
@@ -511,6 +574,13 @@
 
 
 
+## generic-array (https://crates.io/crates/generic-array)
+
+Distributed under the following license(s):
+* MIT
+
+
+
 ## getrandom (https://crates.io/crates/getrandom)
 
 Distributed under the following license(s):
@@ -706,6 +776,13 @@
 
 
 
+## json5 (https://crates.io/crates/json5)
+
+Distributed under the following license(s):
+* ISC
+
+
+
 ## lazy_static (https://crates.io/crates/lazy_static)
 
 Distributed under the following license(s):
@@ -736,6 +813,14 @@
 
 
 
+## linked-hash-map (https://crates.io/crates/linked-hash-map)
+
+Distributed under the following license(s):
+* MIT
+* Apache-2.0
+
+
+
 ## linux-raw-sys (https://crates.io/crates/linux-raw-sys)
 
 Distributed under the following license(s):
@@ -776,6 +861,14 @@
 
 
 
+## minimal-lexical (https://crates.io/crates/minimal-lexical)
+
+Distributed under the following license(s):
+* MIT
+* Apache-2.0
+
+
+
 ## miniz_oxide (https://crates.io/crates/miniz_oxide)
 
 Distributed under the following license(s):
@@ -824,6 +917,13 @@
 
 
 
+## nom (https://crates.io/crates/nom)
+
+Distributed under the following license(s):
+* MIT
+
+
+
 ## normalize-line-endings (https://crates.io/crates/normalize-line-endings)
 
 Distributed under the following license(s):
@@ -915,6 +1015,13 @@
 
 
 
+## ordered-multimap (https://crates.io/crates/ordered-multimap)
+
+Distributed under the following license(s):
+* MIT
+
+
+
 ## overload (https://crates.io/crates/overload)
 
 Distributed under the following license(s):
@@ -922,6 +1029,14 @@
 
 
 
+## pathdiff (https://crates.io/crates/pathdiff)
+
+Distributed under the following license(s):
+* MIT
+* Apache-2.0
+
+
+
 ## percent-encoding (https://crates.io/crates/percent-encoding)
 
 Distributed under the following license(s):
@@ -930,6 +1045,38 @@
 
 
 
+## pest (https://crates.io/crates/pest)
+
+Distributed under the following license(s):
+* MIT
+* Apache-2.0
+
+
+
+## pest_derive (https://crates.io/crates/pest_derive)
+
+Distributed under the following license(s):
+* MIT
+* Apache-2.0
+
+
+
+## pest_generator (https://crates.io/crates/pest_generator)
+
+Distributed under the following license(s):
+* MIT
+* Apache-2.0
+
+
+
+## pest_meta (https://crates.io/crates/pest_meta)
+
+Distributed under the following license(s):
+* MIT
+* Apache-2.0
+
+
+
 ## pin-project-lite (https://crates.io/crates/pin-project-lite)
 
 Distributed under the following license(s):
@@ -1119,8 +1266,6 @@
 
 
 
-<<<<<<< HEAD
-=======
 ## ron (https://crates.io/crates/ron)
 
 Distributed under the following license(s):
@@ -1143,7 +1288,6 @@
 
 
 
->>>>>>> 5cd38237
 ## rustc-demangle (https://crates.io/crates/rustc-demangle)
 
 Distributed under the following license(s):
@@ -1208,6 +1352,14 @@
 
 
 
+## serde_json (https://crates.io/crates/serde_json)
+
+Distributed under the following license(s):
+* MIT
+* Apache-2.0
+
+
+
 ## serde_urlencoded (https://crates.io/crates/serde_urlencoded)
 
 Distributed under the following license(s):
@@ -1224,6 +1376,14 @@
 
 
 
+## sha2 (https://crates.io/crates/sha2)
+
+Distributed under the following license(s):
+* MIT
+* Apache-2.0
+
+
+
 ## sharded-slab (https://crates.io/crates/sharded-slab)
 
 Distributed under the following license(s):
@@ -1386,6 +1546,14 @@
 
 
 
+## toml (https://crates.io/crates/toml)
+
+Distributed under the following license(s):
+* MIT
+* Apache-2.0
+
+
+
 ## tower-service (https://crates.io/crates/tower-service)
 
 Distributed under the following license(s):
@@ -1449,6 +1617,22 @@
 
 
 
+## typenum (https://crates.io/crates/typenum)
+
+Distributed under the following license(s):
+* MIT
+* Apache-2.0
+
+
+
+## ucd-trie (https://crates.io/crates/ucd-trie)
+
+Distributed under the following license(s):
+* MIT
+* Apache-2.0
+
+
+
 ## ulid (https://crates.io/crates/ulid)
 
 Distributed under the following license(s):
@@ -1725,3 +1909,11 @@
 * MIT
 
 
+
+## yaml-rust (https://crates.io/crates/yaml-rust)
+
+Distributed under the following license(s):
+* MIT
+* Apache-2.0
+
+
