# Third Party Notices

The New Relic SuperAgent uses source code from third
party libraries which carry
their own copyright notices and license terms. These notices are provided
below.

In the event that a required notice is missing or incorrect, please notify us
either by [opening an issue](https://github.com/newrelic/newrelic-supervisor/issues/new),
or by e-mailing [open-source@newrelic.com](mailto:open-source@newrelic.com).

For any licenses that require the disclosure of source code, the source code
can be found at https://github.com/newrelic/infrastructure-agent.


## ahash (https://crates.io/crates/ahash)

Distributed under the following license(s):
* MIT
* Apache-2.0



## aho-corasick (https://crates.io/crates/aho-corasick)

Distributed under the following license(s):
* Unlicense
* MIT



## anstream (https://crates.io/crates/anstream)

Distributed under the following license(s):
* MIT
* Apache-2.0



## anstyle (https://crates.io/crates/anstyle)

Distributed under the following license(s):
* MIT
* Apache-2.0



## anstyle-parse (https://crates.io/crates/anstyle-parse)

Distributed under the following license(s):
* MIT
* Apache-2.0



## anstyle-query (https://crates.io/crates/anstyle-query)

Distributed under the following license(s):
* MIT
* Apache-2.0



## anstyle-wincon (https://crates.io/crates/anstyle-wincon)

Distributed under the following license(s):
* MIT
* Apache-2.0



## assert_cmd (https://crates.io/crates/assert_cmd)

Distributed under the following license(s):
* MIT
* Apache-2.0



## assert_fs (https://crates.io/crates/assert_fs)

Distributed under the following license(s):
* MIT
* Apache-2.0



## async-trait (https://crates.io/crates/async-trait)

Distributed under the following license(s):
* MIT
* Apache-2.0



## autocfg (https://crates.io/crates/autocfg)

Distributed under the following license(s):
* Apache-2.0
* MIT



## base64 (https://crates.io/crates/base64)

Distributed under the following license(s):
* MIT
* Apache-2.0



## bitflags (https://crates.io/crates/bitflags)

Distributed under the following license(s):
* MIT
* Apache-2.0



## bitflags (https://crates.io/crates/bitflags)

Distributed under the following license(s):
* MIT
* Apache-2.0



## block-buffer (https://crates.io/crates/block-buffer)

Distributed under the following license(s):
* MIT
* Apache-2.0



## bstr (https://crates.io/crates/bstr)

Distributed under the following license(s):
* MIT
* Apache-2.0



## cfg-if (https://crates.io/crates/cfg-if)

Distributed under the following license(s):
* MIT
* Apache-2.0



## clap (https://crates.io/crates/clap)

Distributed under the following license(s):
* MIT
* Apache-2.0



## clap_builder (https://crates.io/crates/clap_builder)

Distributed under the following license(s):
* MIT
* Apache-2.0



## clap_derive (https://crates.io/crates/clap_derive)

Distributed under the following license(s):
* MIT
* Apache-2.0



## clap_lex (https://crates.io/crates/clap_lex)

Distributed under the following license(s):
* MIT
* Apache-2.0



## colorchoice (https://crates.io/crates/colorchoice)

Distributed under the following license(s):
* MIT
* Apache-2.0



## config (https://crates.io/crates/config)

Distributed under the following license(s):
* MIT
* Apache-2.0



## cpufeatures (https://crates.io/crates/cpufeatures)

Distributed under the following license(s):
* MIT
* Apache-2.0



## crypto-common (https://crates.io/crates/crypto-common)

Distributed under the following license(s):
* MIT
* Apache-2.0



## ctrlc (https://crates.io/crates/ctrlc)

Distributed under the following license(s):
* MIT
* Apache-2.0



## darling (https://crates.io/crates/darling)

Distributed under the following license(s):
* MIT



## darling_core (https://crates.io/crates/darling_core)

Distributed under the following license(s):
* MIT



## darling_macro (https://crates.io/crates/darling_macro)

Distributed under the following license(s):
* MIT



## difflib (https://crates.io/crates/difflib)

Distributed under the following license(s):
* MIT



## digest (https://crates.io/crates/digest)

Distributed under the following license(s):
* MIT
* Apache-2.0



## dlv-list (https://crates.io/crates/dlv-list)

Distributed under the following license(s):
* MIT



## doc-comment (https://crates.io/crates/doc-comment)

Distributed under the following license(s):
* MIT



## either (https://crates.io/crates/either)

Distributed under the following license(s):
* MIT
* Apache-2.0



## equivalent (https://crates.io/crates/equivalent)

Distributed under the following license(s):
* Apache-2.0
* MIT



## fastrand (https://crates.io/crates/fastrand)

Distributed under the following license(s):
* Apache-2.0
* MIT



## float-cmp (https://crates.io/crates/float-cmp)

Distributed under the following license(s):
* MIT



## fnv (https://crates.io/crates/fnv)

Distributed under the following license(s):
* Apache-2.0
* MIT



## generic-array (https://crates.io/crates/generic-array)

Distributed under the following license(s):
* MIT



## getrandom (https://crates.io/crates/getrandom)

Distributed under the following license(s):
* MIT
* Apache-2.0



## globset (https://crates.io/crates/globset)

Distributed under the following license(s):
* Unlicense
* MIT



## globwalk (https://crates.io/crates/globwalk)

Distributed under the following license(s):
* MIT



## hashbrown (https://crates.io/crates/hashbrown)

Distributed under the following license(s):
* MIT
* Apache-2.0



## hashbrown (https://crates.io/crates/hashbrown)

Distributed under the following license(s):
* MIT
* Apache-2.0



## heck (https://crates.io/crates/heck)

Distributed under the following license(s):
* MIT
* Apache-2.0



## hermit-abi (https://crates.io/crates/hermit-abi)

Distributed under the following license(s):
* MIT
* Apache-2.0



## ident_case (https://crates.io/crates/ident_case)

Distributed under the following license(s):
* MIT
* Apache-2.0



## ignore (https://crates.io/crates/ignore)

Distributed under the following license(s):
* Unlicense
* MIT



## indexmap (https://crates.io/crates/indexmap)

Distributed under the following license(s):
* Apache-2.0
* MIT



<<<<<<< HEAD
## io-lifetimes (https://crates.io/crates/io-lifetimes)

Distributed under the following license(s):
* Apache-2.0 WITH LLVM-exception
* Apache-2.0
* MIT



=======
>>>>>>> 79e2eb8b
## is-terminal (https://crates.io/crates/is-terminal)

Distributed under the following license(s):
* MIT



## itertools (https://crates.io/crates/itertools)

Distributed under the following license(s):
* MIT
* Apache-2.0



## itoa (https://crates.io/crates/itoa)

Distributed under the following license(s):
* MIT
* Apache-2.0



## json5 (https://crates.io/crates/json5)

Distributed under the following license(s):
* ISC



## lazy_static (https://crates.io/crates/lazy_static)

Distributed under the following license(s):
* MIT
* Apache-2.0



## libc (https://crates.io/crates/libc)

Distributed under the following license(s):
* MIT
* Apache-2.0



## linked-hash-map (https://crates.io/crates/linked-hash-map)

Distributed under the following license(s):
* MIT
* Apache-2.0



## linux-raw-sys (https://crates.io/crates/linux-raw-sys)

Distributed under the following license(s):
* Apache-2.0 WITH LLVM-exception
* Apache-2.0
* MIT



## linux-raw-sys (https://crates.io/crates/linux-raw-sys)

Distributed under the following license(s):
* Apache-2.0 WITH LLVM-exception
* Apache-2.0
* MIT



## log (https://crates.io/crates/log)

Distributed under the following license(s):
* MIT
* Apache-2.0



## matchers (https://crates.io/crates/matchers)

Distributed under the following license(s):
* MIT



## memchr (https://crates.io/crates/memchr)

Distributed under the following license(s):
* Unlicense
* MIT



## memoffset (https://crates.io/crates/memoffset)

Distributed under the following license(s):
* MIT



## minimal-lexical (https://crates.io/crates/minimal-lexical)

Distributed under the following license(s):
* MIT
* Apache-2.0




## nix (https://crates.io/crates/nix)

Distributed under the following license(s):
* MIT



## nom (https://crates.io/crates/nom)

Distributed under the following license(s):
* MIT



## normalize-line-endings (https://crates.io/crates/normalize-line-endings)

Distributed under the following license(s):
* Apache-2.0



## nu-ansi-term (https://crates.io/crates/nu-ansi-term)

Distributed under the following license(s):
* MIT



## num-traits (https://crates.io/crates/num-traits)

Distributed under the following license(s):
* MIT
* Apache-2.0



## once_cell (https://crates.io/crates/once_cell)

Distributed under the following license(s):
* MIT
* Apache-2.0



## ordered-multimap (https://crates.io/crates/ordered-multimap)

Distributed under the following license(s):
* MIT



## overload (https://crates.io/crates/overload)

Distributed under the following license(s):
* MIT



## pathdiff (https://crates.io/crates/pathdiff)

Distributed under the following license(s):
* MIT
* Apache-2.0



## pest (https://crates.io/crates/pest)

Distributed under the following license(s):
* MIT
* Apache-2.0



## pest_derive (https://crates.io/crates/pest_derive)

Distributed under the following license(s):
* MIT
* Apache-2.0



## pest_generator (https://crates.io/crates/pest_generator)

Distributed under the following license(s):
* MIT
* Apache-2.0



## pest_meta (https://crates.io/crates/pest_meta)

Distributed under the following license(s):
* MIT
* Apache-2.0



## pin-project-lite (https://crates.io/crates/pin-project-lite)

Distributed under the following license(s):
* Apache-2.0
* MIT



## pin-utils (https://crates.io/crates/pin-utils)

Distributed under the following license(s):
* MIT
* Apache-2.0



## predicates (https://crates.io/crates/predicates)

Distributed under the following license(s):
* MIT
* Apache-2.0



## predicates-core (https://crates.io/crates/predicates-core)

Distributed under the following license(s):
* MIT
* Apache-2.0



## predicates-tree (https://crates.io/crates/predicates-tree)

Distributed under the following license(s):
* MIT
* Apache-2.0



## proc-macro2 (https://crates.io/crates/proc-macro2)

Distributed under the following license(s):
* MIT
* Apache-2.0



## quote (https://crates.io/crates/quote)

Distributed under the following license(s):
* MIT
* Apache-2.0



## redox_syscall (https://crates.io/crates/redox_syscall)

Distributed under the following license(s):
* MIT



## regex (https://crates.io/crates/regex)

Distributed under the following license(s):
* MIT
* Apache-2.0



## regex-automata (https://crates.io/crates/regex-automata)

Distributed under the following license(s):
* Unlicense
* MIT



## regex-automata (https://crates.io/crates/regex-automata)

Distributed under the following license(s):
* MIT
* Apache-2.0



## regex-syntax (https://crates.io/crates/regex-syntax)

Distributed under the following license(s):
* MIT
* Apache-2.0



## regex-syntax (https://crates.io/crates/regex-syntax)

Distributed under the following license(s):
* MIT
* Apache-2.0



## ron (https://crates.io/crates/ron)

Distributed under the following license(s):
* MIT
* Apache-2.0



## rust-ini (https://crates.io/crates/rust-ini)

Distributed under the following license(s):
* MIT



## rustix (https://crates.io/crates/rustix)

Distributed under the following license(s):
* Apache-2.0 WITH LLVM-exception
* Apache-2.0
* MIT



## rustix (https://crates.io/crates/rustix)

Distributed under the following license(s):
* Apache-2.0 WITH LLVM-exception
* Apache-2.0
* MIT



## ryu (https://crates.io/crates/ryu)

Distributed under the following license(s):
* Apache-2.0
* BSL-1.0



## same-file (https://crates.io/crates/same-file)

Distributed under the following license(s):
* Unlicense
* MIT



## serde (https://crates.io/crates/serde)

Distributed under the following license(s):
* MIT
* Apache-2.0



## serde_derive (https://crates.io/crates/serde_derive)

Distributed under the following license(s):
* MIT
* Apache-2.0



## serde_json (https://crates.io/crates/serde_json)

Distributed under the following license(s):
* MIT
* Apache-2.0



## serde_with (https://crates.io/crates/serde_with)

Distributed under the following license(s):
* MIT
* Apache-2.0



## serde_with_macros (https://crates.io/crates/serde_with_macros)

Distributed under the following license(s):
* MIT
* Apache-2.0



## serde_yaml (https://crates.io/crates/serde_yaml)

Distributed under the following license(s):
* MIT
* Apache-2.0



## sha2 (https://crates.io/crates/sha2)

Distributed under the following license(s):
* MIT
* Apache-2.0



## sharded-slab (https://crates.io/crates/sharded-slab)

Distributed under the following license(s):
* MIT



## smallvec (https://crates.io/crates/smallvec)

Distributed under the following license(s):
* MIT
* Apache-2.0



## static_assertions (https://crates.io/crates/static_assertions)

Distributed under the following license(s):
* MIT
* Apache-2.0



## strsim (https://crates.io/crates/strsim)

Distributed under the following license(s):
* MIT



## syn (https://crates.io/crates/syn)

Distributed under the following license(s):
* MIT
* Apache-2.0



## tempfile (https://crates.io/crates/tempfile)

Distributed under the following license(s):
* MIT
* Apache-2.0



## termtree (https://crates.io/crates/termtree)

Distributed under the following license(s):
* MIT



## thiserror (https://crates.io/crates/thiserror)

Distributed under the following license(s):
* MIT
* Apache-2.0



## thiserror-impl (https://crates.io/crates/thiserror-impl)

Distributed under the following license(s):
* MIT
* Apache-2.0



## thread_local (https://crates.io/crates/thread_local)

Distributed under the following license(s):
* MIT
* Apache-2.0



## toml (https://crates.io/crates/toml)

Distributed under the following license(s):
* MIT
* Apache-2.0



## tracing (https://crates.io/crates/tracing)

Distributed under the following license(s):
* MIT



## tracing-attributes (https://crates.io/crates/tracing-attributes)

Distributed under the following license(s):
* MIT



## tracing-core (https://crates.io/crates/tracing-core)

Distributed under the following license(s):
* MIT



## tracing-log (https://crates.io/crates/tracing-log)

Distributed under the following license(s):
* MIT



## tracing-subscriber (https://crates.io/crates/tracing-subscriber)

Distributed under the following license(s):
* MIT



## typenum (https://crates.io/crates/typenum)

Distributed under the following license(s):
* MIT
* Apache-2.0



## ucd-trie (https://crates.io/crates/ucd-trie)

Distributed under the following license(s):
* MIT
* Apache-2.0



## unicode-ident (https://crates.io/crates/unicode-ident)

Distributed under the following license(s):
* MIT
* Apache-2.0
* Unicode-DFS-2016



## unsafe-libyaml (https://crates.io/crates/unsafe-libyaml)

Distributed under the following license(s):
* MIT



## utf8parse (https://crates.io/crates/utf8parse)

Distributed under the following license(s):
* Apache-2.0
* MIT



## valuable (https://crates.io/crates/valuable)

Distributed under the following license(s):
* MIT



## value-bag (https://crates.io/crates/value-bag)

Distributed under the following license(s):
* Apache-2.0
* MIT



## version_check (https://crates.io/crates/version_check)

Distributed under the following license(s):
* MIT
* Apache-2.0



## wait-timeout (https://crates.io/crates/wait-timeout)

Distributed under the following license(s):
* MIT
* Apache-2.0



## walkdir (https://crates.io/crates/walkdir)

Distributed under the following license(s):
* Unlicense
* MIT



## wasi (https://crates.io/crates/wasi)

Distributed under the following license(s):
* Apache-2.0 WITH LLVM-exception
* Apache-2.0
* MIT



## winapi (https://crates.io/crates/winapi)

Distributed under the following license(s):
* MIT
* Apache-2.0



## winapi-i686-pc-windows-gnu (https://crates.io/crates/winapi-i686-pc-windows-gnu)

Distributed under the following license(s):
* MIT
* Apache-2.0



## winapi-util (https://crates.io/crates/winapi-util)

Distributed under the following license(s):
* Unlicense
* MIT



## winapi-x86_64-pc-windows-gnu (https://crates.io/crates/winapi-x86_64-pc-windows-gnu)

Distributed under the following license(s):
* MIT
* Apache-2.0



## windows-sys (https://crates.io/crates/windows-sys)

Distributed under the following license(s):
* MIT
* Apache-2.0



## windows-targets (https://crates.io/crates/windows-targets)

Distributed under the following license(s):
* MIT
* Apache-2.0



## windows_aarch64_gnullvm (https://crates.io/crates/windows_aarch64_gnullvm)

Distributed under the following license(s):
* MIT
* Apache-2.0



## windows_aarch64_msvc (https://crates.io/crates/windows_aarch64_msvc)

Distributed under the following license(s):
* MIT
* Apache-2.0



## windows_i686_gnu (https://crates.io/crates/windows_i686_gnu)

Distributed under the following license(s):
* MIT
* Apache-2.0



## windows_i686_msvc (https://crates.io/crates/windows_i686_msvc)

Distributed under the following license(s):
* MIT
* Apache-2.0



## windows_x86_64_gnu (https://crates.io/crates/windows_x86_64_gnu)

Distributed under the following license(s):
* MIT
* Apache-2.0



## windows_x86_64_gnullvm (https://crates.io/crates/windows_x86_64_gnullvm)

Distributed under the following license(s):
* MIT
* Apache-2.0



## windows_x86_64_msvc (https://crates.io/crates/windows_x86_64_msvc)

Distributed under the following license(s):
* MIT
* Apache-2.0



## yaml-rust (https://crates.io/crates/yaml-rust)

Distributed under the following license(s):
* MIT
* Apache-2.0


<|MERGE_RESOLUTION|>--- conflicted
+++ resolved
@@ -396,7 +396,6 @@
 
 
 
-<<<<<<< HEAD
 ## io-lifetimes (https://crates.io/crates/io-lifetimes)
 
 Distributed under the following license(s):
@@ -406,8 +405,6 @@
 
 
 
-=======
->>>>>>> 79e2eb8b
 ## is-terminal (https://crates.io/crates/is-terminal)
 
 Distributed under the following license(s):
