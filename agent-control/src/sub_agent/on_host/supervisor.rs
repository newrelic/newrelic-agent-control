use crate::agent_control::agent_id::AgentID;
use crate::agent_type::runtime_config::health_config::rendered::OnHostHealthConfig;
use crate::agent_type::runtime_config::on_host::filesystem::rendered::FileSystemEntries;
use crate::agent_type::runtime_config::version_config::rendered::OnHostVersionConfig;
use crate::event::SubAgentInternalEvent;
use crate::event::cancellation::CancellationMessage;
use crate::event::channel::{EventConsumer, EventPublisher, pub_sub};
use crate::health::health_checker::{HealthCheckerError, spawn_health_checker};
use crate::health::health_checker::{Healthy, Unhealthy};
use crate::health::on_host::health_checker::OnHostHealthCheckers;
use crate::health::with_start_time::{HealthWithStartTime, StartTime};
use crate::http::client::HttpClient;
use crate::http::config::{HttpConfig, ProxyConfig};
use crate::sub_agent::identity::{AgentIdentity, ID_ATTRIBUTE_NAME};
use crate::sub_agent::on_host::command::command_os::CommandOSNotStarted;
use crate::sub_agent::on_host::command::executable_data::ExecutableData;
use crate::sub_agent::supervisor::starter::{SupervisorStarter, SupervisorStarterError};
use crate::sub_agent::supervisor::stopper::SupervisorStopper;
use crate::utils::thread_context::{
    NotStartedThreadContext, StartedThreadContext, ThreadContextStopperError,
};
use crate::version_checker::onhost::{OnHostAgentVersionChecker, check_version};
use fs::LocalFile;
use fs::directory_manager::DirectoryManagerFs;
use std::path::PathBuf;
use std::process::ExitStatus;
use std::time::{Duration, SystemTime};
use tracing::{debug, error, info, info_span, warn};

pub struct StartedSupervisorOnHost {
    thread_contexts: Vec<StartedThreadContext>,
}

pub struct NotStartedSupervisorOnHost {
    agent_identity: AgentIdentity,
    executables: Vec<ExecutableData>,
    log_to_file: bool,
    logging_path: PathBuf,
    health_config: OnHostHealthConfig,
    version_config: Option<OnHostVersionConfig>,
    filesystem_entries: FileSystemEntries,
}

impl SupervisorStarter for NotStartedSupervisorOnHost {
    type SupervisorStopper = StartedSupervisorOnHost;

    fn start(
        self,
        sub_agent_internal_publisher: EventPublisher<SubAgentInternalEvent>,
    ) -> Result<Self::SupervisorStopper, SupervisorStarterError> {
        let (health_publisher, health_consumer) = pub_sub();

        // Write the files required for this sub-agent to disk.

        self.filesystem_entries
            .write(&LocalFile, &DirectoryManagerFs)
            .map_err(SupervisorStarterError::FileSystem)?;

        let executable_thread_contexts = self
            .executables
            .iter()
            .map(|e| self.start_process_thread(e, health_publisher.clone()));

        self.check_subagent_version(sub_agent_internal_publisher.clone());

        let thread_contexts: Vec<StartedThreadContext> =
            vec![self.start_health_check(sub_agent_internal_publisher.clone(), health_consumer)?]
                .into_iter()
                .flatten()
                .collect();

        let thread_contexts = executable_thread_contexts
            .into_iter()
            .chain(thread_contexts)
            .collect();

        Ok(StartedSupervisorOnHost { thread_contexts })
    }
}

impl SupervisorStopper for StartedSupervisorOnHost {
    fn stop(self) -> Result<(), ThreadContextStopperError> {
        let mut stop_result = Ok(());
        for thread_context in self.thread_contexts {
            let thread_name = thread_context.thread_name().to_string();
            match thread_context.stop_blocking() {
                Ok(_) => info!("{} stopped", thread_name),
                Err(error_msg) => {
                    error!("Stopping '{thread_name}': {error_msg}");
                    if stop_result.is_ok() {
                        stop_result = Err(error_msg);
                    }
                }
            }
        }

        stop_result
    }
}

impl NotStartedSupervisorOnHost {
    pub fn new(
        agent_identity: AgentIdentity,
        executables: Vec<ExecutableData>,
        health_config: OnHostHealthConfig,
        version_config: Option<OnHostVersionConfig>,
    ) -> Self {
        NotStartedSupervisorOnHost {
            agent_identity,
            executables,
            log_to_file: false,
            logging_path: PathBuf::default(),
            health_config,
            version_config,
            filesystem_entries: FileSystemEntries::default(),
        }
    }

    pub fn with_filesystem_entries(self, filesystem_entries: FileSystemEntries) -> Self {
        Self {
            filesystem_entries,
            ..self
        }
    }

    pub fn with_file_logging(self, log_to_file: bool, logging_path: PathBuf) -> Self {
        Self {
            log_to_file,
            logging_path,
            ..self
        }
    }

    fn start_health_check(
        &self,
        sub_agent_internal_publisher: EventPublisher<SubAgentInternalEvent>,
        health_consumer: EventConsumer<(String, HealthWithStartTime)>,
    ) -> Result<Option<StartedThreadContext>, SupervisorStarterError> {
        let start_time = StartTime::now();
        let client_timeout = Duration::from(self.health_config.clone().timeout);
        let http_config = HttpConfig::new(client_timeout, client_timeout, ProxyConfig::default());
        let http_client = HttpClient::new(http_config).map_err(|err| {
            HealthCheckerError::Generic(format!("could not build the http client: {err}"))
        })?;

        let health_checker = OnHostHealthCheckers::try_new(
            health_consumer,
            http_client,
            self.health_config.check.clone(),
            start_time,
        )?;

        let started_thread_context = spawn_health_checker(
            self.agent_identity.id.clone(),
            health_checker,
            sub_agent_internal_publisher,
            self.health_config.interval,
            self.health_config.initial_delay,
            start_time,
        );
        Ok(Some(started_thread_context))
    }

    pub fn check_subagent_version(
        &self,
        sub_agent_internal_publisher: EventPublisher<SubAgentInternalEvent>,
    ) {
        let Some(version_config) = &self.version_config else {
            info!(agent_type=%self.agent_identity.agent_type_id, "Version checks are disabled for this agent");
            return;
        };

        let onhost_version_checker = OnHostAgentVersionChecker {
            path: version_config.path.clone(),
            args: version_config.args.clone(),
            regex: version_config.regex.clone(),
        };

        check_version(
            self.agent_identity.id.to_string(),
            onhost_version_checker,
            sub_agent_internal_publisher,
            // The below argument expects a function "AgentVersion -> T"
            // where T is the "event" sendable by the above publisher.
            // Using an enum variant that wraps a type is the same as a function taking the type.
            // Basically, it's the same as passing "|x| SubAgentInternalEvent::AgentVersionInfo(x)"
            SubAgentInternalEvent::AgentVersionInfo,
        )
    }

    fn start_process_thread(
        &self,
        executable_data: &ExecutableData,
        health_publisher: EventPublisher<(String, HealthWithStartTime)>,
    ) -> StartedThreadContext {
        let mut restart_policy = executable_data.restart_policy.clone();

        let exec_data = executable_data.clone();
        let agent_id = self.agent_identity.id.clone();
        let log_to_file = self.log_to_file;
        let logging_path = self.logging_path.clone();
        let callback = move |stop_consumer: EventConsumer<CancellationMessage>| {
            let mut i = 0;
            loop {
                let mut should_stop = false;
                let exec_id = exec_data.id.clone();
                let span =
                    info_span!("executable process", { ID_ATTRIBUTE_NAME } = %agent_id, exec_id)
                        .entered();

                // Check if we need to cancel the process before even getting started.
                // Otherwise, we would always execute the command at least once. This
                // might have unintended consequences. For example, modifying files in the system
                // that shouldn't have been modified.
                if stop_consumer.is_cancelled() {
                    debug!("Supervisor stopped before starting executable");
                    break;
                }

                let start_time = SystemTime::now();
                let bin = exec_data.bin.clone();
                let not_started_command = CommandOSNotStarted::new(
                    agent_id.clone(),
                    &exec_data,
                    log_to_file,
                    logging_path.clone(),
                );

<<<<<<< HEAD
                // TODO: when the executable fails, and max-retries are not configured in the backoff policy, this
                // can lead to false positives (reporting healthy when the executable is actually not working)
                debug!("Informing executable as healthy");
                let health_with_time = HealthWithStartTime::new(Healthy::new().into(), start_time);
                let _ = health_publisher
                    .publish((exec_id.clone(), health_with_time))
                    .inspect_err(|err| error!("Publishing health status: {err}"));

                info!("Starting executable");
                let started = not_started_command.start().and_then(|cmd| cmd.stream());
                let command_result = started.and_then(|mut command| {
                    // Listen for the cancellation signal while the command is running.
                    // Upon receiving the signal, we kill the process. That way, we can ensure
                    // that the thread stops in time.
                    while command.is_running() {
                        if stop_consumer.is_cancelled() {
                            info!(supervisor = bin, "Stopping executable");
                            let _ = command.shutdown();
                            info!(supervisor = bin, msg = "Executable terminated");
                            should_stop = true;
                        }
                    }

                    // At this point, the command is already dead. However, we call `wait` to
                    // release resources.
                    // Reference - https://doc.rust-lang.org/std/process/struct.Child.html#warning
                    command.wait()
                });
                let exit_code = match command_result {
                    Ok(exit_status) => handle_termination(
                        &exec_data,
                        exit_status,
                        &health_publisher,
                        &agent_id,
                        start_time,
                    ),
                    Err(err) => {
                        error!(supervisor = bin, "Launching executable: {err}");
                        debug!("Error launching executable, marking as unhealthy");
                        let unhealthy = Unhealthy::new(format!("Error launching process: {err}"));
                        let unhealthy_with_time =
                            HealthWithStartTime::new(unhealthy.into(), start_time);
                        let _ = health_publisher
                            .publish((exec_id.to_string(), unhealthy_with_time))
                            .inspect_err(|err| error!("Publishing health status: {err}"));

                        0 // Default exit code
                    }
                };

                info!(msg = "Executable not running");

                // check if restart policy needs to be applied
                if !restart_policy.should_retry(exit_code) {
                    warn!("Restart policy exceeded, executable won't restart anymore");
                    debug!("Restart policy exceeded, marking as unhealthy");

                    let unhealthy =
                        Unhealthy::new("Executable exceeded the restart policy".to_string());
                    let unhealthy_with_time =
                        HealthWithStartTime::new(unhealthy.into(), start_time);
                    let _ = health_publisher
                        .publish((exec_id.clone(), unhealthy_with_time))
                        .inspect_err(|err| error!("Publishing health status: {err}"));
                    break;
                }
=======
            let command_result = start_command(not_started_command, pid_guard, span_guard);
            let span = info_span!(
                "stop_executable",
                { ID_ATTRIBUTE_NAME } = %agent_id
            );
            let _span_guard = span.enter();

            match command_result {
                Ok(exit_status) => handle_termination(
                    &executable_data_clone,
                    exit_status,
                    health_publisher.clone(),
                    &agent_id,
                    &executable_data_clone.bin,
                    supervisor_start_time,
                ),
                Err(err) => {
                    error!(
                        supervisor = executable_data_clone.bin,
                        "error while launching supervisor process: {}", err
                    );
                    debug!(
                        "Informing of executable as unhealthy as there was an error launching it"
                    );
                    let unhealthy = Unhealthy::new(format!("Error launching process: {err}"));
                    if let Err(err) = health_publisher.publish((
                        executable_data_clone.id.to_string(),
                        HealthWithStartTime::new(unhealthy.into(), supervisor_start_time),
                    )) {
                        error!(
                            "Error publishing health status for {}: {}",
                            executable_data_clone.id, err
                        );
                    }
                }
            }

            // A context cancelled means that the supervisor has been gracefully stopped and is the
            // most probably reason why process has been exited.
            if *Context::get_lock_cvar(&ctx).0.lock().unwrap() {
                info!(
                    supervisor = executable_data_clone.bin,
                    msg = "supervisor has been stopped and process terminated"
                );
                break;
            }
>>>>>>> 23075e9d

                i += 1;
                let max_retries = restart_policy.backoff.max_retries();
                info!("Restarting supervisor ({i}/{max_retries})");

<<<<<<< HEAD
                restart_policy.backoff(|duration| {
                    // early exit if supervisor timeout is canceled
                    if should_stop || stop_consumer.is_cancelled_with_timeout(duration) {
                        should_stop = true;
                    }
                });
=======
            // check if restart policy needs to be applied
            // As the exit code comes inside a Result but we don't care about the Err,
            // we just unwrap or take the default value (0)
            if !restart_policy.should_retry() {
                // Log if we are not restarting anymore due to the restart policy being broken
                warn!("supervisor won't restart anymore due to having exceeded its restart policy");
>>>>>>> 23075e9d

                if should_stop {
                    debug!(supervisor = bin, msg = "Stop signal send during restart");
                    break;
                }

                span.exit();
            }
        };

        NotStartedThreadContext::new(executable_data.bin.clone(), callback).start()
    }
}

/// From the `ExitStatus`, send appropriate event and emit logs.
fn handle_termination(
    exec_data: &ExecutableData,
    exit_status: ExitStatus,
    health_publisher: &EventPublisher<(String, HealthWithStartTime)>,
    agent_id: &AgentID,
    start_time: SystemTime,
<<<<<<< HEAD
) -> i32 {
    let ExecutableData { bin, args, id, .. } = exec_data;

=======
) {
>>>>>>> 23075e9d
    if !exit_status.success() {
        debug!(%exit_status, "Informing of executable as unhealthy");
        let args = args.join(" ");
        let last_error = format!("path '{bin}' with args '{args}' failed with '{exit_status}'",);
        let unhealthy = Unhealthy::new(last_error).with_status(format!(
            "process exited with code: {:?}",
            exit_status.code().unwrap_or_default()
        ));
        let unhealthy_with_time = HealthWithStartTime::new(unhealthy.into(), start_time);
        let _ = health_publisher
            .publish((id.clone(), unhealthy_with_time))
            .inspect_err(|err| error!("Publishing health status for {}: {err}", id));

        error!(
            %agent_id,
            supervisor = bin,
            exit_code = ?exit_status.code(),
            "Executable exited unsuccessfully"
        )
    }
}

#[cfg(test)]
pub mod tests {
    use super::*;
    use crate::agent_type::agent_type_id::AgentTypeID;
    use crate::agent_type::runtime_config::health_config::rendered;
    use crate::event::channel::pub_sub;
    use crate::health::health_checker::HEALTH_CHECKER_THREAD_NAME;
    use crate::sub_agent::on_host::command::executable_data::ExecutableData;
    use crate::sub_agent::on_host::command::restart_policy::BackoffStrategy;
    use crate::sub_agent::on_host::command::restart_policy::{Backoff, RestartPolicy};
    use rstest::*;
    use std::thread;
    use std::time::{Duration, Instant};
    use tracing_test::internal::logs_with_scope_contain;
    use tracing_test::traced_test;

    #[cfg(target_family = "unix")] //TODO This should be removed when Windows support is added
    #[traced_test]
    #[rstest]
    #[case::long_running_process_shutdown_after_start(
        "long-running",
        ExecutableData::new("sleep".to_owned(), "sleep".to_owned()).with_args(vec!["10".to_owned()]),
        Some(Duration::from_secs(1)),
        vec!["Stopping executable", "Executable terminated"])]
    #[case::fail_process_shutdown_after_start(
        "wrong-command",
        ExecutableData::new("wrong-command".to_owned(), "wrong-command".to_owned()),
        Some(Duration::from_secs(1)),
        vec!["Executable not running"])]
    fn test_supervisor_gracefully_shutdown(
        #[case] agent_id: &str,
        #[case] executable: ExecutableData,
        #[case] run_warmup_time: Option<Duration>,
        #[case] contain_logs: Vec<&'static str>,
    ) {
        let backoff = Backoff::default()
            .with_initial_delay(Duration::from_secs(5))
            .with_max_retries(1);
        let executable_data = vec![
            executable.with_restart_policy(RestartPolicy::new(BackoffStrategy::Fixed(backoff))),
        ];

        let agent_identity = AgentIdentity::from((
            agent_id.to_owned().try_into().unwrap(),
            AgentTypeID::try_from("ns/test:0.1.2").unwrap(),
        ));

        let supervisor = NotStartedSupervisorOnHost::new(
            agent_identity,
            executable_data,
            OnHostHealthConfig::default(),
            None,
        );

        let (sub_agent_internal_publisher, _sub_agent_internal_consumer) = pub_sub();

        let started_supervisor = supervisor.start(sub_agent_internal_publisher);
        if let Some(duration) = run_warmup_time {
            thread::sleep(duration)
        }

        // stopping the agent should be instantaneous since terminating sleep is fast.
        // no restarts should occur.
        let start = Instant::now();
        started_supervisor.expect("no error").stop().unwrap();
        let duration = start.elapsed();

        let max_duration = Duration::from_millis(100);
        assert!(
            duration < max_duration,
            "stopping the supervisor took to much time: {duration:?}"
        );

        for log in contain_logs {
            assert!(
                tracing_test::internal::logs_with_scope_contain(
                    "newrelic_agent_control::sub_agent::on_host::supervisor",
                    log,
                ),
                "log: {log}"
            );
        }
    }

    #[test]
    fn test_supervisor_without_executables_expect_no_errors() {
        let executables = vec![];

        let agent_identity = AgentIdentity::from((
            "wrong-command".to_owned().try_into().unwrap(),
            AgentTypeID::try_from("ns/test:0.1.2").unwrap(),
        ));

        let agent = NotStartedSupervisorOnHost::new(
            agent_identity,
            executables,
            OnHostHealthConfig::default(),
            None,
        );

        let (sub_agent_internal_publisher, _sub_agent_internal_consumer) = pub_sub();
        let agent = agent.start(sub_agent_internal_publisher).expect("no error");

        for thread_context in agent.thread_contexts {
            if thread_context.thread_name() == HEALTH_CHECKER_THREAD_NAME {
                let _ = thread_context.stop();
            } else {
                while !thread_context.is_thread_finished() {
                    thread::sleep(Duration::from_millis(15));
                }
            }
        }
    }

    #[test]
    fn test_supervisor_retries_and_exits_on_wrong_command() {
        let backoff = Backoff::default()
            .with_initial_delay(Duration::new(0, 100))
            .with_max_retries(3)
            .with_last_retry_interval(Duration::new(30, 0));

        let executables = vec![
            ExecutableData::new("wrong-command".to_owned(), "wrong-command".to_owned())
                .with_args(vec!["x".to_owned()])
                .with_restart_policy(RestartPolicy::new(BackoffStrategy::Fixed(backoff))),
        ];

        let agent_identity = AgentIdentity::from((
            "wrong-command".to_owned().try_into().unwrap(),
            AgentTypeID::try_from("ns/test:0.1.2").unwrap(),
        ));

        let agent = NotStartedSupervisorOnHost::new(
            agent_identity,
            executables,
            OnHostHealthConfig::default(),
            None,
        );

        let (sub_agent_internal_publisher, _sub_agent_internal_consumer) = pub_sub();
        let agent = agent.start(sub_agent_internal_publisher).expect("no error");

        for thread_context in agent.thread_contexts {
            if thread_context.thread_name() == HEALTH_CHECKER_THREAD_NAME {
                let _ = thread_context.stop();
            } else {
                while !thread_context.is_thread_finished() {
                    thread::sleep(Duration::from_millis(15));
                }
            }
        }
    }

    #[test]
    #[traced_test]
    fn test_supervisor_one_wrong_command_one_correct_command() {
        let backoff = Backoff::default()
            .with_initial_delay(Duration::new(0, 100))
            .with_max_retries(3)
            .with_last_retry_interval(Duration::new(30, 0));

        let executables = vec![
            ExecutableData::new("wrong-command".to_owned(), "wrong-command".to_owned())
                .with_args(vec!["x".to_owned()])
                .with_restart_policy(RestartPolicy::new(BackoffStrategy::Fixed(backoff.clone()))),
            ExecutableData::new("echo".to_owned(), "echo".to_owned())
                .with_args(vec!["NR-command".to_owned()])
                .with_restart_policy(RestartPolicy::new(BackoffStrategy::Fixed(backoff))),
        ];

        let agent_identity = AgentIdentity::from((
            "wrong-command".to_owned().try_into().unwrap(),
            AgentTypeID::try_from("ns/test:0.1.2").unwrap(),
        ));

        let agent = NotStartedSupervisorOnHost::new(
            agent_identity,
            executables,
            OnHostHealthConfig::default(),
            None,
        );

        let (sub_agent_internal_publisher, _sub_agent_internal_consumer) = pub_sub();
        let agent = agent.start(sub_agent_internal_publisher).expect("no error");

        for thread_context in agent.thread_contexts {
            if thread_context.thread_name() == HEALTH_CHECKER_THREAD_NAME {
                let _ = thread_context.stop();
            } else {
                while !thread_context.is_thread_finished() {
                    thread::sleep(Duration::from_millis(15));
                }
            }
        }
        assert!(logs_with_scope_contain(
            "DEBUG newrelic_agent_control::sub_agent::on_host::command::logging::logger",
            "NR-command",
        ));
    }

    #[test]
    #[traced_test]
    fn test_supervisor_restart_policy_early_exit() {
        let timer = Instant::now();

        // set a fixed backoff of 10 seconds
        let backoff = Backoff::default()
            .with_initial_delay(Duration::from_secs(10))
            .with_max_retries(3)
            .with_last_retry_interval(Duration::new(30, 0));

        let executables = vec![
            ExecutableData::new("wrong-command".to_owned(), "wrong-command".to_owned())
                .with_args(vec!["x".to_owned()])
                .with_restart_policy(RestartPolicy::new(BackoffStrategy::Fixed(backoff))),
        ];

        let agent_identity = AgentIdentity::from((
            "wrong-command".to_owned().try_into().unwrap(),
            AgentTypeID::try_from("ns/test:0.1.2").unwrap(),
        ));

        let agent = NotStartedSupervisorOnHost::new(
            agent_identity,
            executables,
            OnHostHealthConfig::default(),
            None,
        );

        // run the agent with wrong command so it enters in restart policy
        let (sub_agent_internal_publisher, _sub_agent_internal_consumer) = pub_sub();
        let agent = agent.start(sub_agent_internal_publisher);
        // wait two seconds to ensure restart policy thread is sleeping
        thread::sleep(Duration::from_secs(2));
        agent.expect("no error").stop().expect("no error");

        assert!(timer.elapsed() < Duration::from_secs(10));
    }

    #[test]
    #[cfg(target_family = "unix")]
    #[traced_test]
    fn test_supervisor_fixed_backoff_retry_3_times() {
        let backoff = Backoff::default()
            .with_initial_delay(Duration::new(0, 100))
            .with_max_retries(3)
            .with_last_retry_interval(Duration::new(30, 0));

        let executables = vec![
            ExecutableData::new("echo".to_owned(), "echo".to_owned())
                .with_args(vec!["hello!".to_owned()])
                .with_restart_policy(RestartPolicy::new(BackoffStrategy::Fixed(backoff))),
        ];

        let agent_identity = AgentIdentity::from((
            "echo".to_owned().try_into().unwrap(),
            AgentTypeID::try_from("ns/test:0.1.2").unwrap(),
        ));

        let agent = NotStartedSupervisorOnHost::new(
            agent_identity,
            executables,
            rendered::OnHostHealthConfig::default(),
            None,
        );

        let (sub_agent_internal_publisher, _sub_agent_internal_consumer) = pub_sub();
        let agent = agent.start(sub_agent_internal_publisher).expect("no error");

        for thread_context in agent.thread_contexts {
            if thread_context.thread_name() == HEALTH_CHECKER_THREAD_NAME {
                let _ = thread_context.stop();
            } else {
                while !thread_context.is_thread_finished() {
                    thread::sleep(Duration::from_millis(15));
                }
            }
        }

        // buffer to ensure all logs are flushed
        thread::sleep(Duration::from_millis(300));

        // Log output corresponding to 1 base execution + 3 retries
        tracing_test::internal::logs_assert(
            "DEBUG newrelic_agent_control::sub_agent::on_host::command::logging::logger",
            |lines| match lines.iter().filter(|line| line.contains("hello!")).count() {
                4 => Ok(()),
                n => Err(format!(
                    "Expected 4 lines with 'hello!' corresponding to 1 run + 3 retries, got {n}"
                )),
            },
        )
        .unwrap();
    }

    #[test]
    #[cfg(target_family = "unix")]
    fn test_supervisor_health_events_on_breaking_backoff() {
        let backoff = Backoff::default()
            .with_initial_delay(Duration::new(0, 100))
            .with_max_retries(3)
            .with_last_retry_interval(Duration::new(30, 0));

        // FIXME using "echo 'hello!'" as a command clashes with the previous test when checking
        // the logger output. Why? See https://github.com/dbrgn/tracing-test/pull/19/ for clues.
        let executables = vec![
            ExecutableData::new("echo".to_owned(), "echo".to_owned())
                .with_args(vec!["".to_owned()])
                .with_restart_policy(RestartPolicy::new(BackoffStrategy::Fixed(backoff))),
        ];

        let agent_identity = AgentIdentity::from((
            "echo".to_owned().try_into().unwrap(),
            AgentTypeID::try_from("ns/test:0.1.2").unwrap(),
        ));

        let agent = NotStartedSupervisorOnHost::new(
            agent_identity,
            executables,
            OnHostHealthConfig::default(),
            None,
        );

        let (health_publisher, health_consumer) = pub_sub();

        let executable_thread_contexts = agent
            .executables
            .iter()
            .map(|e| agent.start_process_thread(e, health_publisher.clone()));

        for thread_context in executable_thread_contexts {
            while !thread_context.is_thread_finished() {
                thread::sleep(Duration::from_millis(15));
            }
        }

        // Fix the start times to allow comparison
        let start_time = SystemTime::now();

        // It starts once and restarts 3 times, hence 4 healthy events and a final unhealthy one
        let expected_ordered_events: Vec<(String, HealthWithStartTime)> = [
            (
                "echo".to_owned(),
                HealthWithStartTime::new(Healthy::new().into(), start_time),
            ),
            (
                "echo".to_owned(),
                HealthWithStartTime::new(Healthy::new().into(), start_time),
            ),
            (
                "echo".to_owned(),
                HealthWithStartTime::new(Healthy::new().into(), start_time),
            ),
            (
                "echo".to_owned(),
                HealthWithStartTime::new(Healthy::new().into(), start_time),
            ),
            (
                "echo".to_owned(),
                HealthWithStartTime::new(
                    Unhealthy::new("Executable exceeded the restart policy".to_string()).into(),
                    start_time,
                ),
            ),
        ]
        .into_iter()
        .collect();

        let actual_ordered_events = health_consumer
            .as_ref()
            .try_iter()
            .map(|event| {
                // Patch start_time for health events to allow comparison
                (
                    event.0.clone(),
                    HealthWithStartTime::new(event.1.into(), start_time),
                )
            })
            .collect::<Vec<_>>();

        assert_eq!(actual_ordered_events, expected_ordered_events);
    }
}<|MERGE_RESOLUTION|>--- conflicted
+++ resolved
@@ -226,7 +226,6 @@
                     logging_path.clone(),
                 );
 
-<<<<<<< HEAD
                 // TODO: when the executable fails, and max-retries are not configured in the backoff policy, this
                 // can lead to false positives (reporting healthy when the executable is actually not working)
                 debug!("Informing executable as healthy");
@@ -255,7 +254,7 @@
                     // Reference - https://doc.rust-lang.org/std/process/struct.Child.html#warning
                     command.wait()
                 });
-                let exit_code = match command_result {
+                match command_result {
                     Ok(exit_status) => handle_termination(
                         &exec_data,
                         exit_status,
@@ -272,15 +271,13 @@
                         let _ = health_publisher
                             .publish((exec_id.to_string(), unhealthy_with_time))
                             .inspect_err(|err| error!("Publishing health status: {err}"));
-
-                        0 // Default exit code
                     }
                 };
 
                 info!(msg = "Executable not running");
 
                 // check if restart policy needs to be applied
-                if !restart_policy.should_retry(exit_code) {
+                if !restart_policy.should_retry() {
                     warn!("Restart policy exceeded, executable won't restart anymore");
                     debug!("Restart policy exceeded, marking as unhealthy");
 
@@ -293,74 +290,17 @@
                         .inspect_err(|err| error!("Publishing health status: {err}"));
                     break;
                 }
-=======
-            let command_result = start_command(not_started_command, pid_guard, span_guard);
-            let span = info_span!(
-                "stop_executable",
-                { ID_ATTRIBUTE_NAME } = %agent_id
-            );
-            let _span_guard = span.enter();
-
-            match command_result {
-                Ok(exit_status) => handle_termination(
-                    &executable_data_clone,
-                    exit_status,
-                    health_publisher.clone(),
-                    &agent_id,
-                    &executable_data_clone.bin,
-                    supervisor_start_time,
-                ),
-                Err(err) => {
-                    error!(
-                        supervisor = executable_data_clone.bin,
-                        "error while launching supervisor process: {}", err
-                    );
-                    debug!(
-                        "Informing of executable as unhealthy as there was an error launching it"
-                    );
-                    let unhealthy = Unhealthy::new(format!("Error launching process: {err}"));
-                    if let Err(err) = health_publisher.publish((
-                        executable_data_clone.id.to_string(),
-                        HealthWithStartTime::new(unhealthy.into(), supervisor_start_time),
-                    )) {
-                        error!(
-                            "Error publishing health status for {}: {}",
-                            executable_data_clone.id, err
-                        );
-                    }
-                }
-            }
-
-            // A context cancelled means that the supervisor has been gracefully stopped and is the
-            // most probably reason why process has been exited.
-            if *Context::get_lock_cvar(&ctx).0.lock().unwrap() {
-                info!(
-                    supervisor = executable_data_clone.bin,
-                    msg = "supervisor has been stopped and process terminated"
-                );
-                break;
-            }
->>>>>>> 23075e9d
 
                 i += 1;
                 let max_retries = restart_policy.backoff.max_retries();
                 info!("Restarting supervisor ({i}/{max_retries})");
 
-<<<<<<< HEAD
                 restart_policy.backoff(|duration| {
                     // early exit if supervisor timeout is canceled
                     if should_stop || stop_consumer.is_cancelled_with_timeout(duration) {
                         should_stop = true;
                     }
                 });
-=======
-            // check if restart policy needs to be applied
-            // As the exit code comes inside a Result but we don't care about the Err,
-            // we just unwrap or take the default value (0)
-            if !restart_policy.should_retry() {
-                // Log if we are not restarting anymore due to the restart policy being broken
-                warn!("supervisor won't restart anymore due to having exceeded its restart policy");
->>>>>>> 23075e9d
 
                 if should_stop {
                     debug!(supervisor = bin, msg = "Stop signal send during restart");
@@ -382,13 +322,9 @@
     health_publisher: &EventPublisher<(String, HealthWithStartTime)>,
     agent_id: &AgentID,
     start_time: SystemTime,
-<<<<<<< HEAD
-) -> i32 {
+) {
     let ExecutableData { bin, args, id, .. } = exec_data;
 
-=======
-) {
->>>>>>> 23075e9d
     if !exit_status.success() {
         debug!(%exit_status, "Informing of executable as unhealthy");
         let args = args.join(" ");
