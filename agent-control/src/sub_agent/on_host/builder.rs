use crate::agent_control::defaults::{HOST_NAME_ATTRIBUTE_KEY, OPAMP_SERVICE_VERSION};
use crate::context::Context;
use crate::event::channel::{pub_sub, EventPublisher};
use crate::event::SubAgentEvent;
use crate::opamp::hash_repository::HashRepository;
use crate::opamp::instance_id::getter::InstanceIDGetter;
use crate::opamp::operations::build_sub_agent_opamp;
use crate::sub_agent::effective_agents_assembler::EffectiveAgent;
use crate::sub_agent::identity::AgentIdentity;
use crate::sub_agent::on_host::command::executable_data::ExecutableData;
use crate::sub_agent::on_host::supervisor::NotStartedSupervisorOnHost;
use crate::sub_agent::remote_config_parser::RemoteConfigParser;
use crate::sub_agent::supervisor::assembler::SupervisorAssembler;
use crate::sub_agent::supervisor::builder::SupervisorBuilder;
use crate::sub_agent::SubAgent;
use crate::values::yaml_config_repository::YAMLConfigRepository;
use crate::{
    opamp::client_builder::OpAMPClientBuilder,
    sub_agent::{error::SubAgentBuilderError, SubAgentBuilder},
};
#[cfg(unix)]
use nix::unistd::gethostname;
use std::collections::HashMap;
use std::path::PathBuf;
use std::sync::Arc;
use tracing::{debug, instrument};

pub struct OnHostSubAgentBuilder<'a, O, I, SA, R, H, Y>
where
    O: OpAMPClientBuilder,
    I: InstanceIDGetter,
    SA: SupervisorAssembler + Send + Sync + 'static,
    R: RemoteConfigParser + Send + Sync + 'static,
    H: HashRepository + Send + Sync + 'static,
    Y: YAMLConfigRepository + Send + Sync + 'static,
{
    opamp_builder: Option<&'a O>,
    instance_id_getter: &'a I,
    supervisor_assembler: Arc<SA>,
    remote_config_parser: Arc<R>,
    hash_repository: Arc<H>,
    yaml_config_repository: Arc<Y>,
}

impl<'a, O, I, SA, R, H, Y> OnHostSubAgentBuilder<'a, O, I, SA, R, H, Y>
where
    O: OpAMPClientBuilder,
    I: InstanceIDGetter,
    SA: SupervisorAssembler + Send + Sync + 'static,
    R: RemoteConfigParser + Send + Sync + 'static,
    H: HashRepository + Send + Sync + 'static,
    Y: YAMLConfigRepository + Send + Sync + 'static,
{
    pub fn new(
        opamp_builder: Option<&'a O>,
        instance_id_getter: &'a I,
        supervisor_assembler: Arc<SA>,
        remote_config_parser: Arc<R>,
        hash_repository: Arc<H>,
        yaml_config_repository: Arc<Y>,
    ) -> Self {
        Self {
            opamp_builder,
            instance_id_getter,
            supervisor_assembler,
            remote_config_parser,
            hash_repository,
            yaml_config_repository,
        }
    }
}

impl<O, I, SA, R, H, Y> SubAgentBuilder for OnHostSubAgentBuilder<'_, O, I, SA, R, H, Y>
where
    O: OpAMPClientBuilder + Send + Sync + 'static,
    I: InstanceIDGetter,
    SA: SupervisorAssembler + Send + Sync + 'static,
    R: RemoteConfigParser + Send + Sync + 'static,
    H: HashRepository + Send + Sync + 'static,
    Y: YAMLConfigRepository + Send + Sync + 'static,
{
    type NotStartedSubAgent = SubAgent<O::Client, SA, R, H, Y>;

    #[instrument(skip_all, fields(%agent_identity),name = "build_sub_agent")]
    fn build(
        &self,
        agent_identity: &AgentIdentity,
        sub_agent_publisher: EventPublisher<SubAgentEvent>,
    ) -> Result<Self::NotStartedSubAgent, SubAgentBuilderError> {
        debug!("building subAgent");

        let (maybe_opamp_client, sub_agent_opamp_consumer) = self
            .opamp_builder
            .map(|builder| {
                build_sub_agent_opamp(
                    builder,
                    self.instance_id_getter,
                    agent_identity,
                    HashMap::from([(
                        OPAMP_SERVICE_VERSION.to_string(),
                        agent_identity.agent_type_id.version().to_string().into(),
                    )]),
                    HashMap::from([(HOST_NAME_ATTRIBUTE_KEY.to_string(), get_hostname().into())]),
                )
            })
            // Transpose changes Option<Result<T, E>> to Result<Option<T>, E>, enabling the use of `?` to handle errors in this function
            .transpose()?
            .map(|(client, consumer)| (Some(client), Some(consumer)))
            .unwrap_or_default();

        Ok(SubAgent::new(
            agent_identity.clone(),
            maybe_opamp_client,
            self.supervisor_assembler.clone(),
            sub_agent_publisher,
            sub_agent_opamp_consumer,
            pub_sub(),
            self.remote_config_parser.clone(),
            self.hash_repository.clone(),
            self.yaml_config_repository.clone(),
        ))
    }
}

fn get_hostname() -> String {
    #[cfg(unix)]
    return gethostname().unwrap_or_default().into_string().unwrap();

    #[cfg(not(unix))]
    return unimplemented!();
}

pub struct SupervisortBuilderOnHost {
    logging_path: PathBuf,
}

impl SupervisortBuilderOnHost {
    pub fn new(logging_path: PathBuf) -> Self {
        Self { logging_path }
    }
}

impl SupervisorBuilder for SupervisortBuilderOnHost {
    type SupervisorStarter = NotStartedSupervisorOnHost;

    fn build_supervisor(
        &self,
        effective_agent: EffectiveAgent,
    ) -> Result<Self::SupervisorStarter, SubAgentBuilderError> {
        debug!(
            "Building Executable supervisors {}",
            effective_agent.get_agent_identity(),
        );

        let on_host = effective_agent.get_onhost_config()?.clone();

        let enable_file_logging = on_host.enable_file_logging.get();

        let maybe_exec = on_host.executable.map(|e| {
            ExecutableData::new(e.path.get())
                .with_args(e.args.get().into_vector())
                .with_env(e.env.get())
                .with_restart_policy(e.restart_policy.into())
        });

        let executable_supervisors = NotStartedSupervisorOnHost::new(
            effective_agent.get_agent_identity().clone(),
            maybe_exec,
            Context::new(),
            on_host.health,
        )
        .with_file_logging(enable_file_logging, self.logging_path.to_path_buf());

        Ok(executable_supervisors)
    }
}

#[cfg(test)]
mod tests {
    use super::*;
    use crate::agent_control::agent_id::AgentID;

    use crate::agent_control::defaults::{
        default_capabilities, default_sub_agent_custom_capabilities, OPAMP_SERVICE_NAME,
        OPAMP_SERVICE_NAMESPACE, OPAMP_SERVICE_VERSION, PARENT_AGENT_ID_ATTRIBUTE_KEY,
    };
    use crate::agent_type::agent_type_id::AgentTypeID;
    use crate::event::channel::pub_sub;
    use crate::opamp::client_builder::tests::MockOpAMPClientBuilder;
    use crate::opamp::client_builder::tests::MockStartedOpAMPClient;
    use crate::opamp::hash_repository::repository::tests::MockHashRepository;
    use crate::opamp::instance_id::getter::tests::MockInstanceIDGetter;
    use crate::opamp::instance_id::InstanceID;
<<<<<<< HEAD
    use crate::sub_agent::event_handler::opamp::remote_config_handler::tests::MockRemoteConfigHandler;
    use crate::sub_agent::supervisor::assembler::tests::MockSupervisorAssembler;
=======
    use crate::sub_agent::remote_config_parser::tests::MockRemoteConfigParserMock;
    use crate::sub_agent::supervisor::assembler::tests::MockSupervisorAssemblerMock;
>>>>>>> 5cdc8a91
    use crate::sub_agent::supervisor::starter::tests::MockSupervisorStarter;
    use crate::sub_agent::supervisor::stopper::tests::MockSupervisorStopper;
    use crate::sub_agent::{NotStartedSubAgent, StartedSubAgent};
    use crate::values::yaml_config_repository::tests::MockYAMLConfigRepository;
    use nix::unistd::gethostname;
    use opamp_client::operation::settings::{
        AgentDescription, DescriptionValueType, StartSettings,
    };
    use std::collections::HashMap;
    use std::time::Duration;
    use tracing_test::traced_test;

    // TODO: tests below are testing not only the builder but also the sub-agent start/stop behavior.
    // We should re-consider their scope.
    #[test]
    fn build_start_stop() {
        let (opamp_publisher, _opamp_consumer) = pub_sub();
        let mut opamp_builder = MockOpAMPClientBuilder::new();
        let hostname = gethostname().unwrap_or_default().into_string().unwrap();
        let agent_identity = AgentIdentity::from((
            AgentID::new("infra-agent").unwrap(),
            AgentTypeID::try_from("newrelic/com.newrelic.infrastructure:0.0.2").unwrap(),
        ));

        let sub_agent_instance_id = InstanceID::create();
        let agent_control_instance_id = InstanceID::create();

        let start_settings_infra = infra_agent_default_start_settings(
            &hostname,
            agent_control_instance_id.clone(),
            sub_agent_instance_id.clone(),
            &agent_identity.agent_type_id,
        );

        let agent_control_id = AgentID::new_agent_control_id();

        let mut started_client = MockStartedOpAMPClient::new();
        started_client.should_update_effective_config(1);
        started_client.should_stop(1);

        // Infra Agent OpAMP no final stop nor health, just after stopping on reload
        // TODO: We should discuss if this is a valid approach once we refactor the unit tests
        // Build an OpAMP Client and let it run so the publisher is not dropped
        opamp_builder.should_build_and_start_and_run(
            agent_identity.id.clone(),
            start_settings_infra,
            started_client,
            Duration::from_millis(10),
        );

        let mut instance_id_getter = MockInstanceIDGetter::new();
        instance_id_getter.should_get(&agent_identity.id, sub_agent_instance_id.clone());
        instance_id_getter.should_get(&agent_control_id, agent_control_instance_id.clone());

        let mut started_supervisor = MockSupervisorStopper::new();
        started_supervisor.should_stop();

        let mut stopped_supervisor = MockSupervisorStarter::new();
        stopped_supervisor.should_start(started_supervisor);

        let mut supervisor_assembler = MockSupervisorAssembler::new();
        supervisor_assembler
            .should_assemble::<MockStartedOpAMPClient>(stopped_supervisor, agent_identity.clone());

<<<<<<< HEAD
        let remote_config_handler = MockRemoteConfigHandler::new();
=======
        let remote_config_parser = MockRemoteConfigParserMock::new();
>>>>>>> 5cdc8a91

        let on_host_builder = OnHostSubAgentBuilder::new(
            Some(&opamp_builder),
            &instance_id_getter,
            Arc::new(supervisor_assembler),
<<<<<<< HEAD
            Arc::new(remote_config_handler),
            Arc::new(MockHashRepository::new()),
            Arc::new(MockYAMLConfigRepository::new()),
=======
            Arc::new(remote_config_parser),
            Arc::new(MockHashRepositoryMock::new()),
            Arc::new(MockYAMLConfigRepositoryMock::new()),
>>>>>>> 5cdc8a91
        );

        on_host_builder
            .build(&agent_identity, opamp_publisher)
            .unwrap()
            .run()
            .stop()
            .unwrap();
    }

    //TODO This test doesn't make any sense here (probably it doesn't make sense to exist at all)
    #[traced_test]
    #[test]
    fn test_subagent_should_report_failed_config() {
        let (opamp_publisher, _opamp_consumer) = pub_sub();

        // Mocks
        let mut opamp_builder = MockOpAMPClientBuilder::new();
        let mut instance_id_getter = MockInstanceIDGetter::new();

        // Structures
        let hostname = gethostname().unwrap_or_default().into_string().unwrap();
        let agent_identity = AgentIdentity::from((
            AgentID::new("infra-agent").unwrap(),
            AgentTypeID::try_from("newrelic/com.newrelic.infrastructure:0.0.2").unwrap(),
        ));
        let sub_agent_instance_id = InstanceID::create();
        let agent_control_instance_id = InstanceID::create();

        let start_settings_infra = infra_agent_default_start_settings(
            &hostname,
            agent_control_instance_id.clone(),
            sub_agent_instance_id.clone(),
            &agent_identity.agent_type_id,
        );

        let agent_control_id = AgentID::new_agent_control_id();
        // Expectations
        // Infra Agent OpAMP no final stop nor health, just after stopping on reload
        instance_id_getter.should_get(&agent_identity.id, sub_agent_instance_id.clone());
        instance_id_getter.should_get(&agent_control_id, agent_control_instance_id.clone());

        let mut started_client = MockStartedOpAMPClient::new();
        started_client.should_update_effective_config(1);
        started_client.should_stop(1);

        // TODO: We should discuss if this is a valid approach once we refactor the unit tests
        // Build an OpAMP Client and let it run so the publisher is not dropped
        opamp_builder.should_build_and_start_and_run(
            agent_identity.id.clone(),
            start_settings_infra,
            started_client,
            Duration::from_millis(10),
        );

        let mut started_supervisor = MockSupervisorStopper::new();
        started_supervisor.should_stop();

        let mut stopped_supervisor = MockSupervisorStarter::new();
        stopped_supervisor.should_start(started_supervisor);

        let mut supervisor_assembler = MockSupervisorAssembler::new();
        supervisor_assembler
            .should_assemble::<MockStartedOpAMPClient>(stopped_supervisor, agent_identity.clone());

<<<<<<< HEAD
        let remote_config_handler = MockRemoteConfigHandler::new();
=======
        let remote_config_parser = MockRemoteConfigParserMock::new();
>>>>>>> 5cdc8a91

        // Sub Agent Builder
        let on_host_builder = OnHostSubAgentBuilder::new(
            Some(&opamp_builder),
            &instance_id_getter,
            Arc::new(supervisor_assembler),
<<<<<<< HEAD
            Arc::new(remote_config_handler),
            Arc::new(MockHashRepository::new()),
            Arc::new(MockYAMLConfigRepository::new()),
=======
            Arc::new(remote_config_parser),
            Arc::new(MockHashRepositoryMock::new()),
            Arc::new(MockYAMLConfigRepositoryMock::new()),
>>>>>>> 5cdc8a91
        );

        let sub_agent = on_host_builder
            .build(&agent_identity, opamp_publisher)
            .expect("Subagent build should be OK");
        let started_sub_agent = sub_agent.run(); // Running the sub-agent should report the failed configuration.
        started_sub_agent.stop().unwrap();
    }

    // HELPERS
    fn infra_agent_default_start_settings(
        hostname: &str,
        agent_control_instance_id: InstanceID,
        sub_agent_instance_id: InstanceID,
        agent_fqn: &AgentTypeID,
    ) -> StartSettings {
        let identifying_attributes = HashMap::<String, DescriptionValueType>::from([
            (OPAMP_SERVICE_NAME.to_string(), agent_fqn.name().into()),
            (
                OPAMP_SERVICE_NAMESPACE.to_string(),
                agent_fqn.namespace().into(),
            ),
            (
                OPAMP_SERVICE_VERSION.to_string(),
                agent_fqn.version().to_string().into(),
            ),
        ]);
        StartSettings {
            instance_uid: sub_agent_instance_id.into(),
            capabilities: default_capabilities(),
            custom_capabilities: Some(default_sub_agent_custom_capabilities()),
            agent_description: AgentDescription {
                identifying_attributes,
                non_identifying_attributes: HashMap::from([
                    (
                        HOST_NAME_ATTRIBUTE_KEY.to_string(),
                        DescriptionValueType::String(hostname.to_string()),
                    ),
                    (
                        PARENT_AGENT_ID_ATTRIBUTE_KEY.to_string(),
                        DescriptionValueType::Bytes(agent_control_instance_id.into()),
                    ),
                ]),
            },
        }
    }
}<|MERGE_RESOLUTION|>--- conflicted
+++ resolved
@@ -191,13 +191,8 @@
     use crate::opamp::hash_repository::repository::tests::MockHashRepository;
     use crate::opamp::instance_id::getter::tests::MockInstanceIDGetter;
     use crate::opamp::instance_id::InstanceID;
-<<<<<<< HEAD
-    use crate::sub_agent::event_handler::opamp::remote_config_handler::tests::MockRemoteConfigHandler;
+    use crate::sub_agent::remote_config_parser::tests::MockRemoteConfigParser;
     use crate::sub_agent::supervisor::assembler::tests::MockSupervisorAssembler;
-=======
-    use crate::sub_agent::remote_config_parser::tests::MockRemoteConfigParserMock;
-    use crate::sub_agent::supervisor::assembler::tests::MockSupervisorAssemblerMock;
->>>>>>> 5cdc8a91
     use crate::sub_agent::supervisor::starter::tests::MockSupervisorStarter;
     use crate::sub_agent::supervisor::stopper::tests::MockSupervisorStopper;
     use crate::sub_agent::{NotStartedSubAgent, StartedSubAgent};
@@ -262,25 +257,15 @@
         supervisor_assembler
             .should_assemble::<MockStartedOpAMPClient>(stopped_supervisor, agent_identity.clone());
 
-<<<<<<< HEAD
-        let remote_config_handler = MockRemoteConfigHandler::new();
-=======
-        let remote_config_parser = MockRemoteConfigParserMock::new();
->>>>>>> 5cdc8a91
+        let remote_config_parser = MockRemoteConfigParser::new();
 
         let on_host_builder = OnHostSubAgentBuilder::new(
             Some(&opamp_builder),
             &instance_id_getter,
             Arc::new(supervisor_assembler),
-<<<<<<< HEAD
-            Arc::new(remote_config_handler),
+            Arc::new(remote_config_parser),
             Arc::new(MockHashRepository::new()),
             Arc::new(MockYAMLConfigRepository::new()),
-=======
-            Arc::new(remote_config_parser),
-            Arc::new(MockHashRepositoryMock::new()),
-            Arc::new(MockYAMLConfigRepositoryMock::new()),
->>>>>>> 5cdc8a91
         );
 
         on_host_builder
@@ -346,26 +331,16 @@
         supervisor_assembler
             .should_assemble::<MockStartedOpAMPClient>(stopped_supervisor, agent_identity.clone());
 
-<<<<<<< HEAD
-        let remote_config_handler = MockRemoteConfigHandler::new();
-=======
-        let remote_config_parser = MockRemoteConfigParserMock::new();
->>>>>>> 5cdc8a91
+        let remote_config_parser = MockRemoteConfigParser::new();
 
         // Sub Agent Builder
         let on_host_builder = OnHostSubAgentBuilder::new(
             Some(&opamp_builder),
             &instance_id_getter,
             Arc::new(supervisor_assembler),
-<<<<<<< HEAD
-            Arc::new(remote_config_handler),
+            Arc::new(remote_config_parser),
             Arc::new(MockHashRepository::new()),
             Arc::new(MockYAMLConfigRepository::new()),
-=======
-            Arc::new(remote_config_parser),
-            Arc::new(MockHashRepositoryMock::new()),
-            Arc::new(MockYAMLConfigRepositoryMock::new()),
->>>>>>> 5cdc8a91
         );
 
         let sub_agent = on_host_builder
