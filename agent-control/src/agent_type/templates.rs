//! This module provides the implementation of the `Templateable` trait for core and external types,
//! such as `String` and `serde_yaml` structures. The `Templateable` trait enables templating by
//! replacing placeholders in content with values from a provided `Variables` map.
//!
//! The module also contains the logic for how these replacements are performed, including:
//! - Parsing and identifying placeholders using regular expressions.
//! - Resolving variable references and handling missing or undefined variables.
//! - Replacing placeholders with their corresponding values, while supporting nested structures
//!   like YAML mappings and sequences.
//!
//! Additionally, this module includes utility functions and constants to facilitate the templating
//! process, such as trimming template delimiters and normalizing variable references.
use super::definition::Variables;
use super::error::AgentTypeError;
use super::templates_function::{Function, SupportedFunction};
use super::variable::Variable;
use super::variable::variable_type::VariableType;
use regex::Regex;
use std::sync::OnceLock;

/// Regular expression patterns for parsing template variables and functions.
/// example: ${nr-var:name|indent 2}
const TEMPLATE_RE: &str = r"\$\{(nr-[a-z]+:[a-zA-Z0-9\.\-_/]+)((?:\s*\|\s*[a-zA-Z]+\s*\d*)*)\}";
const TEMPLATE_BEGIN: &str = "${";
const TEMPLATE_END: char = '}';
pub const TEMPLATE_KEY_SEPARATOR: &str = ".";

/// A trait for types that support templating using a set of variables.
///
/// Implementers replace placeholders in their content with values from a
/// provided `Variables` map. Placeholders follow a specific format, such as
/// `${nr-var:key}`.
///
/// # Errors
///
/// Returns an `AgentTypeError` if a placeholder references an undefined or
/// missing variable.
pub trait Templateable {
    /// Replaces placeholders in the content with values from the `Variables` map.
    fn template_with(self, variables: &Variables) -> Result<Self, AgentTypeError>
    where
        Self: std::marker::Sized;
}

fn template_re() -> &'static Regex {
    static RE_ONCE: OnceLock<Regex> = OnceLock::new();
    RE_ONCE.get_or_init(|| Regex::new(TEMPLATE_RE).unwrap())
}

fn only_template_var_re() -> &'static Regex {
    static ONLY_RE_ONCE: OnceLock<Regex> = OnceLock::new();
    ONLY_RE_ONCE.get_or_init(|| Regex::new(format!("^{TEMPLATE_RE}$").as_str()).unwrap())
}

/// Returns a string slice with the template's begin and end trimmed.
fn template_trim(s: &str) -> &str {
    s.trim_start_matches(TEMPLATE_BEGIN)
        .trim_end_matches(TEMPLATE_END)
}

/// Returns a variable reference from the provided set if it exists, it returns an error otherwise.
fn normalized_var<'a>(
    name: &str,
    variables: &'a Variables,
) -> Result<&'a Variable, AgentTypeError> {
    variables
        .get(name)
        .ok_or(AgentTypeError::MissingTemplateKey(name.to_string()))
}

// The actual std type that has a meaningful implementation of Templateable
impl Templateable for String {
    fn template_with(self, variables: &Variables) -> Result<String, AgentTypeError> {
        template_string(self, variables)
    }
}

fn template_string(s: String, variables: &Variables) -> Result<String, AgentTypeError> {
    let re_template = template_re();

    // Iterates over each found place holder replacing the value in the original string.
    let mut render_result = s.clone();
    for captures in re_template.captures_iter(&s) {
        // "Example with a template: ${nr-var:name|indent 2|to_upper}"
        // templatable_placeholder="${nr-var:name|indent 2|to_upper}"
        // captured_var="nr-var:name"
        // captured_functions="|indent 2|to_upper"
        let (templatable_placeholder, [captured_var, captured_functions]) = captures.extract();

        // Get variable value
        let normalized_var = normalized_var(captured_var, variables)?;
        let value = normalized_var
            .get_template_value()
            .ok_or(AgentTypeError::MissingTemplateKey(
                templatable_placeholder.to_string(),
            ))?
            .to_string();

        // Apply functions
        let functions: Vec<SupportedFunction> =
            SupportedFunction::parse_function_list(captured_functions)
                .map_err(|e| AgentTypeError::RenderingTemplate(e.to_string()))?;
        let final_value = functions.iter().try_fold(value, |acc, m| {
            m.apply(acc)
                .map_err(|e| AgentTypeError::RenderingTemplate(e.to_string()))
        })?;

        render_result = render_result.replace(templatable_placeholder, &final_value);
    }

    Ok(render_result)
}

impl Templateable for serde_yaml::Value {
    fn template_with(self, variables: &Variables) -> Result<Self, AgentTypeError> {
        let templated_value = match self {
            serde_yaml::Value::Mapping(m) => {
                serde_yaml::Value::Mapping(m.template_with(variables)?)
            }
            serde_yaml::Value::Sequence(seq) => {
                serde_yaml::Value::Sequence(seq.template_with(variables)?)
            }
            serde_yaml::Value::String(st) => template_yaml_value_string(st, variables)?,
            _ => self,
        };

        Ok(templated_value)
    }
}

impl Templateable for serde_yaml::Mapping {
    fn template_with(self, variables: &Variables) -> Result<Self, AgentTypeError> {
        self.into_iter()
            .map(|(k, v)| Ok((k, v.template_with(variables)?)))
            .collect()
    }
}

impl Templateable for serde_yaml::Sequence {
    fn template_with(self, variables: &Variables) -> Result<Self, AgentTypeError> {
        self.into_iter()
            .map(|v| v.template_with(variables))
            .collect()
    }
}

/// Templates yaml strings as [serde_yaml::Value].
/// When all the string content is a variable template, the corresponding variable type is checked
/// and the value is handled as needed. Otherwise, it is templated as a regular string. Example:
///
/// ```yaml
/// key1: ${var} # The var type is checked and the expanded value might not be a string.
/// # The examples below are always templated as string, regardless of the variable type.
/// key2: this-${var}
/// key3: ${var}${var}
/// ```
fn template_yaml_value_string(
    s: String,
    variables: &Variables,
) -> Result<serde_yaml::Value, AgentTypeError> {
    // When there is more content than a variable template, template as a regular string.
    if !only_template_var_re().is_match(s.as_str()) {
        let templated = template_string(s, variables)?;
        return Ok(serde_yaml::Value::String(templated));
    }
    // Otherwise, template according to the variable type.
    let var_name = template_trim(s.as_str());
    let var_spec = normalized_var(var_name, variables)?;
    let var_value = var_spec
        .get_template_value()
        .ok_or(AgentTypeError::MissingValue(var_name.to_string()))?;

    match var_spec.kind() {
        VariableType::Yaml(_) => {
            var_value
                .to_yaml_value()
                .ok_or(AgentTypeError::UnexpectedValueForKey(
                    var_name.to_string(),
                    var_value.to_string(),
                ))
        }
        VariableType::Bool(_) | VariableType::Number(_) => {
            serde_yaml::from_str(var_value.to_string().as_str()).map_err(AgentTypeError::SerdeYaml)
        }
        _ => Ok(serde_yaml::Value::String(var_value.to_string())),
    }
}

#[cfg(test)]
mod tests {
    use super::*;
<<<<<<< HEAD
    use crate::agent_type::variable::fields::Fields;
=======
    use crate::agent_type::trivial_value::FilePathWithContent;
    use crate::agent_type::variable::kind_value::{KindValue, KindValueWithPath};
>>>>>>> 604eae66
    use assert_matches::assert_matches;
    use rstest::rstest;
    use serde_yaml::Number;
    use std::collections::HashMap;

    #[rstest]
    #[case::multiline_indent_line("\nline1\nline2\n", "|indent 1", "\n line1\n line2\n ")]
    #[case::multiline_indent_line("\nline1\nline2\n", "|indent1|indent1", "\n  line1\n  line2\n  ")]
    fn test_template_functions(
        #[case] var_content: &str,
        #[case] var_functions: &str,
        #[case] expected_out: &str,
    ) {
        let variables = Variables::from([(
            "nr-var:foo".to_string(),
            Variable::new_string(String::default(), true, None, Some(var_content.to_string())),
        )]);
        let input = format!("${{nr-var:foo{var_functions}}}");
        let actual_output = template_string(input, &variables).unwrap();
        assert_eq!(actual_output, expected_out.to_string());
    }

    #[rstest]
    #[case::invalid("${this is invalid}")]
    #[case::missing_dash("${nrvar:foo}")]
    #[case::invalid_function_name("${nr-var:foo | 9}")]
    #[case::empty_function_name("${nr-var:foo |}")]
    #[case::invalid_function_parameter("${nr-var:foo | indent -1}")]
    fn test_invalid_pattern_renders_nothing(#[case] placeholder: &str) {
        let variables = Variables::from([]);
        let output = template_string(placeholder.to_string(), &variables).unwrap();
        assert_eq!(placeholder, output);
    }

    #[test]
    fn test_template_string() {
        let variables = Variables::from([
            (
                "nr-var:name".to_string(),
                Variable::new_string(
                    String::default(),
                    true,
                    None,
                    Some("Alice ${UNTOUCHED}".to_string()),
                ),
            ),
            (
                "nr-var:age".to_string(),
                Variable::new(String::default(), true, None, Some(Number::from(30))),
            ),
        ]);

        let input =
            "Hello ${nr-var:name}! You are ${nr-var:age} years old. ${UNTOUCHED}".to_string();
        let expected_output =
            "Hello Alice ${UNTOUCHED}! You are 30 years old. ${UNTOUCHED}".to_string();
        let actual_output = template_string(input, &variables).unwrap();
        assert_eq!(actual_output, expected_output);
    }

    #[test]
    fn test_template_value_mapping() {
        let variables = Variables::from([
            (
                "nr-var:change.me.string".to_string(),
                Variable::new_string(
                    String::default(),
                    true,
                    None,
                    Some("CHANGED-STRING ${UNTOUCHED}".to_string()),
                ),
            ),
            (
                "nr-var:change.me.bool".to_string(),
                Variable::new(String::default(), true, None, Some(true)),
            ),
            (
                "nr-var:change.me.number".to_string(),
                Variable::new(String::default(), true, None, Some(Number::from(42))),
            ),
        ]);
        let input: serde_yaml::Mapping = serde_yaml::from_str(
            r#"
        a_string: "${nr-var:change.me.string}"
        a_boolean: "${nr-var:change.me.bool}"
        a_number: "${nr-var:change.me.number}"
        ${nr-var:change.me.string}: "Do not scape me"
        ${nr-var:change.me.bool}: "Do not scape me"
        ${nr-var:change.me.number}: "Do not scape me"
        test: ${UNTOUCHED}
        "#,
        )
        .unwrap();
        let expected_output: serde_yaml::Mapping = serde_yaml::from_str(
            r#"
        a_string: "CHANGED-STRING ${UNTOUCHED}"
        a_boolean: true
        a_number: 42
        ${nr-var:change.me.string}: "Do not scape me"
        ${nr-var:change.me.bool}: "Do not scape me"
        ${nr-var:change.me.number}: "Do not scape me"
        test: ${UNTOUCHED}
        "#,
        )
        .unwrap();

        let actual_output = input.template_with(&variables).unwrap();
        assert_eq!(actual_output, expected_output);
    }

    #[test]
    fn test_template_value_sequence() {
        let variables = Variables::from([
            (
                "nr-var:change.me.string".to_string(),
                Variable::new_string(
                    String::default(),
                    true,
                    None,
                    Some("CHANGED-STRING ${UNTOUCHED}".to_string()),
                ),
            ),
            (
                "nr-var:change.me.bool".to_string(),
                Variable::new(String::default(), true, None, Some(true)),
            ),
            (
                "nr-var:change.me.number".to_string(),
                Variable::new(String::default(), true, None, Some(Number::from(42))),
            ),
        ]);
        let input: serde_yaml::Sequence = serde_yaml::from_str(
            r#"
        - ${nr-var:change.me.string}
        - ${nr-var:change.me.bool}
        - ${nr-var:change.me.number}
        - ${UNTOUCHED}
        - Do not scape me
        "#,
        )
        .unwrap();
        let expected_output: serde_yaml::Sequence = serde_yaml::from_str(
            r#"
        - CHANGED-STRING ${UNTOUCHED}
        - true
        - 42
        - ${UNTOUCHED}
        - Do not scape me
        "#,
        )
        .unwrap();

        let actual_output = input.template_with(&variables).unwrap();
        assert_eq!(actual_output, expected_output);
    }

    #[test]
    fn test_template_yaml() {
        let variables = Variables::from([
            (
                "nr-var:change.me.string".to_string(),
                Variable::new_string(
                    String::default(),
                    true,
                    None,
                    Some("CHANGED-STRING ${UNTOUCHED}".to_string()),
                ),
            ),
            (
                "nr-var:change.me.bool".to_string(),
                Variable::new(String::default(), true, None, Some(true)),
            ),
            (
                "nr-var:change.me.number".to_string(),
                Variable::new(String::default(), true, None, Some(Number::from(42))),
            ),
            (
                "nr-var:change.me.yaml".to_string(),
                Variable::new(
                    String::default(),
                    true,
                    None,
                    Some(serde_yaml::Value::Mapping(serde_yaml::Mapping::from_iter(
                        [("key".into(), "value".into())],
                    ))),
                ),
            ),
            (
                "nr-var:change.me.yaml.map".to_string(),
                Variable::new(
                    String::default(),
                    true,
                    None,
                    Some(serde_yaml::Value::Mapping(serde_yaml::Mapping::from_iter(
                        [(
                            "map".into(),
                            serde_yaml::Mapping::from_iter([("key".into(), "value".into())]).into(),
                        )],
                    ))),
                ),
            ),
            (
                // Expansion inside variable's values is not supported.
                "nr-var:yaml.with.var.placeholder".to_string(),
                Variable::new(
                    String::default(),
                    true,
                    None,
                    Some(serde_yaml::Value::Mapping(serde_yaml::Mapping::from_iter(
                        [(
                            "this.will.not.be.expanded".into(),
                            "${nr-var:change.me.string}".into(),
                        )],
                    ))),
                ),
            ),
        ]);
        let input: serde_yaml::Value = serde_yaml::from_str(
            r#"
        an_object:
            a_string: ${nr-var:change.me.string}
            a_boolean: ${nr-var:change.me.bool}
            a_number: ${nr-var:change.me.number}
        a_sequence:
            - ${nr-var:change.me.string}
            - ${nr-var:change.me.bool}
            - ${nr-var:change.me.number}
        a_nested_object:
            with_nested_sequence:
                - a_string: ${nr-var:change.me.string}
                - a_boolean: ${nr-var:change.me.bool}
                - a_number: ${nr-var:change.me.number}
                - a_yaml: ${nr-var:change.me.yaml}
        a_string: ${nr-var:change.me.string}
        a_boolean: ${nr-var:change.me.bool}
        a_number: ${nr-var:change.me.number}
        a_yaml: ${nr-var:change.me.yaml}
        another_yaml: ${nr-var:yaml.with.var.placeholder} # A variable inside another variable value is not expanded
        string_key: "here, the value ${nr-var:change.me.yaml} is encoded as string because it is not alone"
        string_multiline_containing_yaml: |
          a_string: ${nr-var:change.me.string}
          --
          broken:
            indented:
              yaml:
                ${nr-var:change.me.yaml.map}
          --
          correct:
            indented:
              yaml:
                ${nr-var:change.me.yaml.map| indent 6}
          --
        last_one: ${UNTOUCHED}
        "#,
        )
        .unwrap();
        let expected_output: serde_yaml::Value = serde_yaml::from_str(
            r#"
        an_object:
            a_string: "CHANGED-STRING ${UNTOUCHED}"
            a_boolean: true
            a_number: 42
        a_sequence:
            - "CHANGED-STRING ${UNTOUCHED}"
            - true
            - 42
        a_nested_object:
            with_nested_sequence:
                - a_string: "CHANGED-STRING ${UNTOUCHED}"
                - a_boolean: true
                - a_number: 42
                - a_yaml:
                    key:
                      value
        a_string: "CHANGED-STRING ${UNTOUCHED}"
        a_boolean: true
        a_number: 42
        a_yaml:
          key: value
        another_yaml:
          "this.will.not.be.expanded": "${nr-var:change.me.string}" # A variable inside another other variable value is not expanded
        string_key: "here, the value key: value\n is encoded as string because it is not alone"
        string_multiline_containing_yaml: |
          a_string: CHANGED-STRING ${UNTOUCHED}
          --
          broken:
            indented:
              yaml:
                map:
            key: value
          
          --
          correct:
            indented:
              yaml:
                map:
                  key: value
                
          --
        last_one: ${UNTOUCHED}
        "#, // FIXME? Note line above, the "key: value\n" part was replaced!!
        )
        .unwrap();

        let actual_output: serde_yaml::Value = input.template_with(&variables).unwrap();
        assert_eq!(actual_output, expected_output);
    }

    #[test]
    fn test_fail_template_yaml_value_string() {
        struct TestCase {
            name: &'static str,
            variables: Variables,
            input: &'static str,
            assert_fn: fn(AgentTypeError),
        }
        impl TestCase {
            fn run(self) {
                let actual_err =
                    template_yaml_value_string(self.input.to_string(), &self.variables)
                        .expect_err(format!("error is expected, case: {}", self.name).as_str());
                (self.assert_fn)(actual_err);
            }
        }
        let test_cases = vec![
            TestCase {
                name: "trying to replace a variable that is not defined",
                variables: Variables::new(),
                input: "${nr-var:not-defined}",
                assert_fn: |err| assert_matches!(err, AgentTypeError::MissingTemplateKey(_)),
            },
            TestCase {
                name: "missing required value key",
                variables: Variables::from([(
                    "nr-var:yaml".to_string(),
                    Fields::<serde_yaml::Value>::new(true, None, None).into(),
                )]),
                input: "${nr-var:yaml}",
                assert_fn: |err| assert_matches!(err, AgentTypeError::MissingValue(_)),
            },
            TestCase {
                name: "missing non-required key",
                variables: Variables::from([(
                    "nr-var:yaml".to_string(),
                    Fields::<serde_yaml::Value>::new(false, None, None).into(),
                )]),
                input: "${nr-var:yaml}",
                assert_fn: |err| assert_matches!(err, AgentTypeError::MissingValue(_)),
            },
        ];
        for test_case in test_cases {
            test_case.run();
        }
    }
    #[test]
    fn test_template_yaml_value_string() {
        struct TestCase {
            name: &'static str,
            variables: Variables,
            expectations: Vec<(&'static str, serde_yaml::Value)>,
        }
        impl TestCase {
            fn run(self) {
                for (input, expected_output) in self.expectations {
                    assert_eq!(
                        expected_output,
                        template_yaml_value_string(input.to_string(), &self.variables)
                            .unwrap_or_else(|_| panic!("failed templating, case: {}", self.name)),
                        "failed, case: {}",
                        self.name
                    );
                }
            }
        }
        let test_cases = vec![
            TestCase {
                name: "simple string",
                variables: Variables::from([(
                    "nr-var:simple.string.var".to_string(),
                    Variable::new_string(String::default(), true, None, Some("Value".to_string())),
                )]),
                expectations: vec![
                    (
                        "${nr-var:simple.string.var}",
                        serde_yaml::Value::String("Value".into()),
                    ),
                    (
                        "var=${nr-var:simple.string.var}",
                        serde_yaml::Value::String("var=Value".into()),
                    ),
                    (
                        "${nr-var:simple.string.var}${nr-var:simple.string.var}",
                        serde_yaml::Value::String("ValueValue".into()),
                    ),
                ],
            },
            TestCase {
                name: "string with yaml",
                variables: Variables::from([(
                    "nr-var:string.with.yaml.var".to_string(),
                    Variable::new_string(
                        String::default(),
                        true,
                        None,
                        Some("[Value]".to_string()),
                    ),
                )]),
                expectations: vec![(
                    "${nr-var:string.with.yaml.var}",
                    serde_yaml::Value::String("[Value]".into()),
                )],
            },
            TestCase {
                name: "bool",
                variables: Variables::from([(
                    "nr-var:bool.var".to_string(),
                    Variable::new(String::default(), true, None, Some(true)),
                )]),
                expectations: vec![
                    ("${nr-var:bool.var}", serde_yaml::Value::Bool(true)),
                    (
                        "${nr-var:bool.var}${nr-var:bool.var}",
                        serde_yaml::Value::String("truetrue".into()),
                    ),
                ],
            },
            TestCase {
                name: "number",
                variables: Variables::from([(
                    "nr-var:number.var".to_string(),
                    Variable::new(String::default(), true, None, Some(Number::from(42))),
                )]),
                expectations: vec![(
                    "${nr-var:number.var}",
                    serde_yaml::Value::Number(serde_yaml::Number::from(42i32)),
                )],
            },
            TestCase {
                name: "number, bool, and string",
                variables: Variables::from([
                    (
                        "nr-var:number.var".to_string(),
                        Variable::new(String::default(), true, None, Some(Number::from(42))),
                    ),
                    (
                        "nr-var:bool.var".to_string(),
                        Variable::new(String::default(), true, None, Some(true)),
                    ),
                    (
                        "nr-var:simple.string.var".to_string(),
                        Variable::new_string(
                            String::default(),
                            true,
                            None,
                            Some("Value".to_string()),
                        ),
                    ),
                ]),
                expectations: vec![
                    (
                        r#"${nr-var:bool.var}${nr-var:number.var}"#,
                        serde_yaml::Value::String("true42".into()),
                    ),
                    (
                        r#"the ${nr-var:number.var} ${nr-var:simple.string.var} is ${nr-var:bool.var}"#,
                        serde_yaml::Value::String("the 42 Value is true".into()),
                    ),
                ],
            },
            TestCase {
                name: "yaml",
                variables: Variables::from([(
                    "nr-var:yaml.var".to_string(),
                    Variable::new(
                        String::default(),
                        true,
                        None,
                        Some(serde_yaml::Value::Mapping(serde_yaml::Mapping::from_iter(
                            [("key".into(), "value".into())],
                        ))),
                    ),
                )]),
                expectations: vec![
                    (
                        "${nr-var:yaml.var}",
                        serde_yaml::Value::Mapping(serde_yaml::Mapping::from_iter([(
                            "key".into(),
                            "value".into(),
                        )])),
                    ),
                    (
                        "x: ${nr-var:yaml.var}",
                        serde_yaml::Value::String("x: key: value\n".into()), // FIXME? Consder if this is ok.
                    ),
                ],
            },
            TestCase {
                name: "yaml from default value",
                variables: Variables::from([(
                    "nr-var:yaml.var".to_string(),
                    Variable::new(
                        String::default(),
                        false,
                        Some(serde_yaml::Value::Mapping(serde_yaml::Mapping::from_iter(
                            [("key".into(), "value".into())],
                        ))),
                        None,
                    ),
                )]),
                expectations: vec![(
                    "${nr-var:yaml.var}",
                    serde_yaml::Value::Mapping(serde_yaml::Mapping::from_iter([(
                        "key".into(),
                        "value".into(),
                    )])),
                )],
            },
        ];

        for test_case in test_cases {
            test_case.run();
        }
    }

    #[test]
    fn test_normalized_var() {
        let variables = Variables::from([(
            "nr-var:var.name".to_string(),
            Variable::new_string(String::default(), true, None, Some("Value".to_string())),
        )]);

        assert_matches!(
            normalized_var("nr-var:var.name", &variables)
                .unwrap()
                .kind(),
            VariableType::String(_)
        );
        let key = assert_matches!(
            normalized_var("does.not.exists", &variables).unwrap_err(),
            AgentTypeError::MissingTemplateKey(s) => s);
        assert_eq!("does.not.exists".to_string(), key);
    }

    impl From<KindValue<String>> for Kind {
        fn from(kind_value: KindValue<String>) -> Self {
            Kind::String(kind_value)
        }
    }

    impl From<KindValue<bool>> for Kind {
        fn from(kind_value: KindValue<bool>) -> Self {
            Kind::Bool(kind_value)
        }
    }

    impl From<KindValue<Number>> for Kind {
        fn from(kind_value: KindValue<Number>) -> Self {
            Kind::Number(kind_value)
        }
    }

    impl From<KindValueWithPath<FilePathWithContent>> for Kind {
        fn from(kind_value: KindValueWithPath<FilePathWithContent>) -> Self {
            Kind::File(kind_value)
        }
    }

    impl From<KindValue<HashMap<String, String>>> for Kind {
        fn from(kind_value: KindValue<HashMap<String, String>>) -> Self {
            Kind::MapStringString(kind_value)
        }
    }

    impl From<KindValueWithPath<HashMap<String, FilePathWithContent>>> for Kind {
        fn from(kind_value: KindValueWithPath<HashMap<String, FilePathWithContent>>) -> Self {
            Kind::MapStringFile(kind_value)
        }
    }

    impl From<KindValue<serde_yaml::Value>> for Kind {
        fn from(kind_value: KindValue<serde_yaml::Value>) -> Self {
            Kind::Yaml(kind_value)
        }
    }
}<|MERGE_RESOLUTION|>--- conflicted
+++ resolved
@@ -189,12 +189,8 @@
 #[cfg(test)]
 mod tests {
     use super::*;
-<<<<<<< HEAD
+    use crate::agent_type::trivial_value::FilePathWithContent;
     use crate::agent_type::variable::fields::Fields;
-=======
-    use crate::agent_type::trivial_value::FilePathWithContent;
-    use crate::agent_type::variable::kind_value::{KindValue, KindValueWithPath};
->>>>>>> 604eae66
     use assert_matches::assert_matches;
     use rstest::rstest;
     use serde_yaml::Number;
@@ -737,46 +733,4 @@
             AgentTypeError::MissingTemplateKey(s) => s);
         assert_eq!("does.not.exists".to_string(), key);
     }
-
-    impl From<KindValue<String>> for Kind {
-        fn from(kind_value: KindValue<String>) -> Self {
-            Kind::String(kind_value)
-        }
-    }
-
-    impl From<KindValue<bool>> for Kind {
-        fn from(kind_value: KindValue<bool>) -> Self {
-            Kind::Bool(kind_value)
-        }
-    }
-
-    impl From<KindValue<Number>> for Kind {
-        fn from(kind_value: KindValue<Number>) -> Self {
-            Kind::Number(kind_value)
-        }
-    }
-
-    impl From<KindValueWithPath<FilePathWithContent>> for Kind {
-        fn from(kind_value: KindValueWithPath<FilePathWithContent>) -> Self {
-            Kind::File(kind_value)
-        }
-    }
-
-    impl From<KindValue<HashMap<String, String>>> for Kind {
-        fn from(kind_value: KindValue<HashMap<String, String>>) -> Self {
-            Kind::MapStringString(kind_value)
-        }
-    }
-
-    impl From<KindValueWithPath<HashMap<String, FilePathWithContent>>> for Kind {
-        fn from(kind_value: KindValueWithPath<HashMap<String, FilePathWithContent>>) -> Self {
-            Kind::MapStringFile(kind_value)
-        }
-    }
-
-    impl From<KindValue<serde_yaml::Value>> for Kind {
-        fn from(kind_value: KindValue<serde_yaml::Value>) -> Self {
-            Kind::Yaml(kind_value)
-        }
-    }
 }