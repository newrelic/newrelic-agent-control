--- conflicted
+++ resolved
@@ -5,13 +5,9 @@
 
 ######## Feature Branch Workaround ########
 # Use the branch source to get the chart form a feature branch in the NR helm-charts repo.
-<<<<<<< HEAD
-chart_source = os.getenv('CHART_SOURCE', 'branch') # local|branch|helm-repo
-feature_branch = 'feat/rename-sa-to-ac-env-vars'
-=======
-chart_source = 'branch' # local|branch|helm-repo
-feature_branch = 'chore/rename_opamp_to_fleet_control'
->>>>>>> ac407bc8
+chart_source = os.getenv('CHART_SOURCE', 'helm-repo') # local|branch|helm-repo
+feature_branch = ''
+
 local_chart_repo = ''
 
 #### Set-up charts
